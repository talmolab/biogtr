--- conflicted
+++ resolved
@@ -21,7 +21,6 @@
   - matplotlib
   - pip
   - pip:
-<<<<<<< HEAD
     - matplotlib
     - sleap-io
     - "--editable=.[dev]"
@@ -29,7 +28,4 @@
     - hydra-core
     - motmetrics
     - seaborn
-    - wandb
-=======
-    - "--editable=.[dev]"
->>>>>>> b69f4dd1
+    - wandb