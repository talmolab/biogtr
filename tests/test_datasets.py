--- conflicted
+++ resolved
@@ -245,15 +245,6 @@
     clip_length = 16
     num_workers = 0
     pin_memory = num_workers > 0
-<<<<<<< HEAD
-=======
-
-    device = get_device()
-
-    # generator fails on mps device, relevant issue:
-    # https://github.com/pytorch/pytorch/issues/77764
-    generator = torch.Generator(device=device) if device != "mps" else None
->>>>>>> b69f4dd1
 
     train_sleap_ds = SleapDataset(
         [two_flies[0]],
@@ -269,11 +260,7 @@
         shuffle=False,
         num_workers=num_workers,
         collate_fn=train_sleap_ds.no_batching_fn,
-        pin_memory=pin_memory,
-<<<<<<< HEAD
-=======
-        generator=None,
->>>>>>> b69f4dd1
+        pin_memory=pin_memory
     )
 
     val_sleap_ds = SleapDataset(
