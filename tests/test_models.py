"""Test model modules."""

import pytest
import torch
<<<<<<< HEAD
from biogtr.io import Frame, Instance
from biogtr.models.mlp import MLP
from biogtr.models.attention_head import ATTWeightHead
from biogtr.models import (
=======
from dreem.io import Frame, Instance
from dreem.models.mlp import MLP
from dreem.models.attention_head import ATTWeightHead
from dreem.models import (
>>>>>>> f04eb9fa
    Embedding,
    VisualEncoder,
    Transformer,
    GlobalTrackingTransformer,
)
<<<<<<< HEAD
from biogtr.models.transformer import (
=======
from dreem.models.transformer import (
>>>>>>> f04eb9fa
    TransformerEncoderLayer,
    TransformerDecoderLayer,
)


# todo: add named tensor tests
def test_mlp():
    """Test MLP logic."""
    b, n, f = 1, 10, 1024  # batch size, num instances, features

    mlp = MLP(input_dim=f, hidden_dim=f, output_dim=f, num_layers=2, dropout=0.1)

    output_tensor = mlp(torch.rand(size=(b, n, f)))

    assert output_tensor.shape == (b, n, f)


def test_att_weight_head():
    """Test self-attention head logic."""
    b, n, f = 1, 10, 1024  # batch size, num instances, features

    att_weight_head = ATTWeightHead(feature_dim=f, num_layers=2, dropout=0.1)

    q = k = torch.rand(size=(b, n, f))

    attn_weights = att_weight_head(q, k)

    assert attn_weights.shape == (b, n, n)


def test_encoder_timm():
    """Test feature extractor logic using timm backend."""
    b, c, h, w = 1, 1, 100, 100  # batch size, channels, height, width

    features = 512
    input_tensor = torch.rand(b, c, h, w)
    backend = "timm"

    encoder = VisualEncoder(
        model_name="resnet18", in_chans=c, d_model=features, backend=backend
    )

    assert not isinstance(encoder.feature_extractor, torch.nn.Sequential)

    output = encoder(input_tensor)

    assert output.shape == (b, features)

    c = 3
    input_tensor = torch.rand(b, c, h, w)

    features = 128

    encoder = VisualEncoder(
        model_name="resnet18", in_chans=c, d_model=features, backend=backend
    )

    output = encoder(input_tensor)

    assert output.shape == (b, features)

    c = 9
    input_tensor = torch.rand(b, c, h, w)

    encoder = VisualEncoder(
        model_name="resnet18", in_chans=c, d_model=features, backend=backend
    )

    output = encoder(input_tensor)

    assert output.shape == (b, features)


def test_encoder_torch():
    """Test feature extractor logic using torchvision backend."""
    b, c, h, w = 1, 1, 100, 100  # batch size, channels, height, width

    features = 512
    input_tensor = torch.rand(b, c, h, w)
    backend = "torch"

    encoder = VisualEncoder(
        model_name="resnet18", in_chans=c, d_model=features, backend=backend
    )

    assert isinstance(encoder.feature_extractor, torch.nn.Sequential)

    output = encoder(input_tensor)

    assert output.shape == (b, features)

    c = 3
    input_tensor = torch.rand(b, c, h, w)

    features = 128

    encoder = VisualEncoder(
        model_name="resnet18", in_chans=c, d_model=features, backend=backend
    )

    output = encoder(input_tensor)

    assert output.shape == (b, features)

    c = 9
    input_tensor = torch.rand(b, c, h, w)

    encoder = VisualEncoder(
        model_name="resnet18", in_chans=c, d_model=features, backend=backend
    )

    output = encoder(input_tensor)

    assert output.shape == (b, features)


def test_embedding_validity():
    """Test embedding usage."""

    # this would throw assertion since embedding should be "pos"
    with pytest.raises(Exception):
        _ = Embedding(emb_type="position", mode="learned", features=128)
    with pytest.raises(Exception):
        _ = Embedding(emb_type="position", mode="fixed", features=128)

    with pytest.raises(Exception):
        _ = Embedding(emb_type="temporal", mode="learned", features=128)
    with pytest.raises(Exception):
        _ = Embedding(emb_type="position", mode="fixed", features=128)

    with pytest.raises(Exception):
        _ = Embedding(emb_type="pos", mode="learn", features=128)
    with pytest.raises(Exception):
        _ = Embedding(emb_type="temp", mode="learn", features=128)

    with pytest.raises(Exception):
        _ = Embedding(emb_type="pos", mode="fix", features=128)
    with pytest.raises(Exception):
        _ = Embedding(emb_type="temp", mode="fix", features=128)

    with pytest.raises(Exception):
        _ = Embedding(emb_type="position", mode="learn", features=128)
    with pytest.raises(Exception):
        _ = Embedding(emb_type="temporal", mode="learn", features=128)
    with pytest.raises(Exception):
        _ = Embedding(emb_type="position", mode="fix", features=128)
    with pytest.raises(Exception):
        _ = Embedding(emb_type="temporal", mode="learn", features=128)

    _ = Embedding(emb_type="temp", mode="learned", features=128)
    _ = Embedding(emb_type="pos", mode="learned", features=128)

    _ = Embedding(emb_type="pos", mode="learned", features=128)


def test_embedding_basic():
    """Test embedding logic."""

    frames = 32
    objects = 10
    d_model = 256
    n_anchors = 1

    N = frames * objects

    boxes = torch.rand(size=(N, n_anchors, 4))
    times = torch.rand(size=(N,))

    pos_emb = Embedding(
        emb_type="pos",
        mode="fixed",
        features=d_model,
        temperature=objects,
        normalize=True,
        scale=10,
    )

    sine_pos_emb = pos_emb(boxes)

    pos_emb = Embedding(emb_type="pos", mode="learned", features=d_model, emb_num=100)
    learned_pos_emb = pos_emb(boxes)

    temp_emb = Embedding(emb_type="temp", mode="learned", features=d_model, emb_num=16)
    learned_temp_emb = temp_emb(times)

    pos_emb_off = Embedding(emb_type="pos", mode="off", features=d_model)
    off_pos_emb = pos_emb_off(boxes)

    temp_emb_off = Embedding(emb_type="temp", mode="off", features=d_model)
    off_temp_emb = temp_emb_off(times)

    learned_emb_off = Embedding(emb_type="off", mode="learned", features=d_model)
    off_learned_emb_boxes = learned_emb_off(boxes)
    off_learned_emb_times = learned_emb_off(times)

    fixed_emb_off = Embedding(emb_type="off", mode="fixed", features=d_model)
    off_fixed_emb_boxes = fixed_emb_off(boxes)
    off_fixed_emb_times = fixed_emb_off(times)

    off_emb = Embedding(emb_type="off", mode="off", features=d_model)
    off_emb_boxes = off_emb(boxes)
    off_emb_times = off_emb(times)

    assert sine_pos_emb.size() == (N, d_model)
    assert learned_pos_emb.size() == (N, d_model)
    assert learned_temp_emb.size() == (N, d_model)

    assert not torch.equal(sine_pos_emb, learned_pos_emb)
    assert not torch.equal(sine_pos_emb, learned_temp_emb)
    assert not torch.equal(learned_pos_emb, learned_temp_emb)

    assert off_pos_emb.size() == (N, d_model)
    assert off_temp_emb.size() == (N, d_model)
    assert off_learned_emb_boxes.size() == (N, d_model)
    assert off_learned_emb_times.size() == (N, d_model)
    assert off_fixed_emb_boxes.size() == (N, d_model)
    assert off_fixed_emb_times.size() == (N, d_model)
    assert off_emb_boxes.size() == (N, d_model)
    assert off_emb_times.size() == (N, d_model)

    assert not off_pos_emb.any()
    assert not off_temp_emb.any()
    assert not off_learned_emb_boxes.any()
    assert not off_learned_emb_times.any()
    assert not off_fixed_emb_boxes.any()
    assert not off_fixed_emb_times.any()
    assert not off_emb_boxes.any()
    assert not off_emb_times.any()


def test_embedding_kwargs():
    """Test embedding config logic."""

    frames = 32
    objects = 10

    N = frames * objects
    n_anchors = 1

    boxes = torch.rand(N, n_anchors, 4)

    # sine embedding

    sine_args = {
        "temperature": objects,
        "scale": frames,
        "normalize": True,
    }
    sine_no_args = Embedding("pos", "fixed", 128)
    sine_with_args = Embedding("pos", "fixed", 128, **sine_args)

    assert sine_no_args.temperature != sine_with_args.temperature

    sine_no_args = sine_no_args(boxes)
    sine_with_args = sine_with_args(boxes)

    assert not torch.equal(sine_no_args, sine_with_args)

    # learned pos embedding

    lp_no_args = Embedding("pos", "learned", 128)

    lp_args = {"emb_num": 100, "over_boxes": False}

    lp_with_args = Embedding("pos", "learned", 128, **lp_args)
    assert lp_no_args.lookup.weight.shape != lp_with_args.lookup.weight.shape

    # learned temp embedding

    lt_no_args = Embedding("temp", "learned", 128)

    lt_args = {"emb_num": 100}

    lt_with_args = Embedding("temp", "learned", 128, **lt_args)
    assert lt_no_args.lookup.weight.shape != lt_with_args.lookup.weight.shape


def test_multianchor_embedding():
    frames = 32
    objects = 10
    d_model = 256
    n_anchors = 10
    features = 256

    N = frames * objects

    boxes = torch.rand(size=(N, n_anchors, 4))

    fixed_emb = Embedding(
        "pos",
        "fixed",
        features=features,
        n_points=n_anchors,
        mlp_cfg={"num_layers": 3, "hidden_dim": 2 * d_model},
    )
    learned_emb = Embedding(
        "pos",
        "learned",
        features=features,
        n_points=n_anchors,
        mlp_cfg={"num_layers": 3, "hidden_dim": 2 * d_model},
    )
    assert not isinstance(fixed_emb.mlp, torch.nn.Identity)
    assert not isinstance(learned_emb.mlp, torch.nn.Identity)

    emb = fixed_emb(boxes)
    assert emb.size() == (N, features)

    emb = learned_emb(boxes)
    assert emb.size() == (N, features)

    fixed_emb = Embedding("pos", "fixed", features=features)
    learned_emb = Embedding("pos", "learned", features=features)
    with pytest.raises(RuntimeError):
        _ = fixed_emb(boxes)
    with pytest.raises(RuntimeError):
        _ = learned_emb(boxes)


def test_transformer_encoder():
    """Test transformer encoder layer logic."""
    feats = 256

    transformer_encoder = TransformerEncoderLayer(
        d_model=feats, nhead=1, dim_feedforward=feats, norm=True
    )

    N, B, D = 10, 1, feats

    # no position
    queries = torch.rand(size=(N, B, D))

    encoder_features = transformer_encoder(queries)

    assert encoder_features.size() == queries.size()

    # with position
    pos_emb = torch.ones_like(queries)

    encoder_features = transformer_encoder(queries, pos_emb=pos_emb)

    assert encoder_features.size() == encoder_features.size()


def test_transformer_decoder():
    """Test transformer decoder layer logic."""
    feats = 512

    transformer_decoder = TransformerDecoderLayer(
        d_model=feats,
        nhead=2,
        dim_feedforward=feats,
        dropout=0.2,
        norm=False,
        decoder_self_attn=True,
    )

    N, B, D = 10, 1, feats

    # no position
    decoder_queries = encoder_features = torch.rand(size=(N, B, D))

    decoder_features = transformer_decoder(decoder_queries, encoder_features)

    assert decoder_features.size() == decoder_queries.size()

    # with position
    pos_emb = query_pos_emb = torch.ones_like(encoder_features)

    decoder_features = transformer_decoder(
        decoder_queries,
        encoder_features,
        ref_pos_emb=pos_emb,
        query_pos_emb=query_pos_emb,
    )

    assert decoder_features.size() == decoder_queries.size()


def test_transformer_basic():
    """Test full transformer logic."""
    feats = 256
    num_frames = 32
    num_detected = 10
    img_shape = (1, 100, 100)

    transformer = Transformer(d_model=feats, num_encoder_layers=1, num_decoder_layers=1)

    frames = []

    for i in range(num_frames):
        instances = []
        for j in range(num_detected):
            instances.append(
                Instance(
                    bbox=torch.rand(size=(1, 4)), features=torch.rand(size=(1, feats))
                )
            )
        frames.append(
            Frame(video_id=0, frame_id=i, img_shape=img_shape, instances=instances)
        )

    instances = [instance for frame in frames for instance in frame.instances]
    asso_preds = transformer(instances)

    assert asso_preds[0].matrix.size() == (num_detected * num_frames,) * 2


def test_transformer_embedding():
    """Test transformer using embedding."""
    feats = 256
    num_frames = 3
    num_detected = 10
    img_shape = (1, 50, 50)

    frames = []

    for i in range(num_frames):
        instances = []
        for j in range(num_detected):
            instances.append(
                Instance(
                    bbox=torch.rand(size=(1, 4)), features=torch.rand(size=(1, feats))
                )
            )
        frames.append(Frame(video_id=0, frame_id=i, instances=instances))

    instances = [instance for frame in frames for instance in frame.instances]

    embedding_meta = {
        "pos": {"mode": "learned", "emb_num": 16, "normalize": True},
        "temp": {"mode": "learned", "emb_num": 16, "normalize": True},
    }

    transformer = Transformer(
        d_model=feats,
        num_encoder_layers=1,
        num_decoder_layers=1,
        embedding_meta=embedding_meta,
        return_embedding=True,
    )

    assert transformer.pos_emb.mode == "learned"
    assert transformer.temp_emb.mode == "learned"

    asso_preds = transformer(instances)

    assert asso_preds[0].matrix.size() == (num_detected * num_frames,) * 2

    pos_emb = torch.concat(
        [instance.get_embedding("pos") for instance in instances], axis=0
    )
    temp_emb = torch.concat(
        [instance.get_embedding("pos") for instance in instances], axis=0
    )

    assert pos_emb.size() == (
        len(instances),
        feats,
    ), pos_emb.shape

    assert temp_emb.size() == (
        len(instances),
        feats,
    ), temp_emb.shape


def test_tracking_transformer():
    """Test GTR logic."""
    feats = 512
    num_frames = 5
    num_detected = 20
    img_shape = (1, 128, 128)

    frames = []

    for i in range(num_frames):
        instances = []
        for j in range(num_detected):
            instances.append(
                Instance(
                    bbox=torch.rand(size=(1, 4)), crop=torch.rand(size=(1, 1, 64, 64))
                )
            )
        frames.append(
            Frame(video_id=0, frame_id=i, img_shape=img_shape, instances=instances)
        )

    embedding_meta = {
        "pos": {
            "mode": "fixed",
            "temperature": num_detected,
            "scale": num_frames,
            "normalize": True,
        },
        "temp": None,
    }

    encoder_cfg = {"model_name": "resnet18", "pretrained": False, "in_chans": 3}

    tracking_transformer = GlobalTrackingTransformer(
        encoder_cfg=encoder_cfg,
        d_model=feats,
        num_encoder_layers=1,
        num_decoder_layers=1,
        embedding_meta=embedding_meta,
        return_embedding=True,
    )
    instances = [instance for frame in frames for instance in frame.instances]
    asso_preds = tracking_transformer(instances)
<<<<<<< HEAD

    assert asso_preds[0].matrix.size() == (num_detected * num_frames,) * 2

=======

    assert asso_preds[0].matrix.size() == (num_detected * num_frames,) * 2

>>>>>>> f04eb9fa
    pos_emb = torch.concat(
        [instance.get_embedding("pos") for instance in instances], axis=0
    )
    temp_emb = torch.concat(
        [instance.get_embedding("pos") for instance in instances], axis=0
    )

    assert pos_emb.size() == (
        len(instances),
        feats,
    ), pos_emb.shape

    assert temp_emb.size() == (
        len(instances),
        feats,
    ), temp_emb.shape<|MERGE_RESOLUTION|>--- conflicted
+++ resolved
@@ -2,27 +2,16 @@
 
 import pytest
 import torch
-<<<<<<< HEAD
-from biogtr.io import Frame, Instance
-from biogtr.models.mlp import MLP
-from biogtr.models.attention_head import ATTWeightHead
-from biogtr.models import (
-=======
 from dreem.io import Frame, Instance
 from dreem.models.mlp import MLP
 from dreem.models.attention_head import ATTWeightHead
 from dreem.models import (
->>>>>>> f04eb9fa
     Embedding,
     VisualEncoder,
     Transformer,
     GlobalTrackingTransformer,
 )
-<<<<<<< HEAD
-from biogtr.models.transformer import (
-=======
 from dreem.models.transformer import (
->>>>>>> f04eb9fa
     TransformerEncoderLayer,
     TransformerDecoderLayer,
 )
@@ -533,15 +522,9 @@
     )
     instances = [instance for frame in frames for instance in frame.instances]
     asso_preds = tracking_transformer(instances)
-<<<<<<< HEAD
 
     assert asso_preds[0].matrix.size() == (num_detected * num_frames,) * 2
 
-=======
-
-    assert asso_preds[0].matrix.size() == (num_detected * num_frames,) * 2
-
->>>>>>> f04eb9fa
     pos_emb = torch.concat(
         [instance.get_embedding("pos") for instance in instances], axis=0
     )
