"""Test inference logic."""

import torch
import pytest
import numpy as np
from pytorch_lightning import Trainer
from omegaconf import OmegaConf, DictConfig
<<<<<<< HEAD
from biogtr.io import Frame, Instance, Config
from biogtr.models import GTRRunner, GlobalTrackingTransformer
from biogtr.inference import Tracker, post_processing, metrics
from biogtr.inference.track_queue import TrackQueue
from biogtr.inference.track import run
=======
from dreem.io import Frame, Instance, Config
from dreem.models import GTRRunner, GlobalTrackingTransformer
from dreem.inference import Tracker, post_processing, metrics
from dreem.inference.track_queue import TrackQueue
from dreem.inference.track import run
>>>>>>> f04eb9fa


def test_track_queue():
    window_size = 8
    max_gap = 10
    img_shape = (3, 1024, 1024)
    n_instances_per_frame = [2] * window_size

    frames = []
    instances_per_frame = []

    tq = TrackQueue(window_size, max_gap)
    for i in range(window_size):
        instances = []
        for j in range(n_instances_per_frame[i]):
            instances.append(Instance(gt_track_id=j, pred_track_id=j))
        instances_per_frame.append(instances)
        frame = Frame(video_id=0, frame_id=i, img_shape=img_shape, instances=instances)
        frames.append(frame)

        tq.add_frame(frame)

    assert len(tq) == sum(n_instances_per_frame[1:])
    assert tq.n_tracks == max(n_instances_per_frame)
    assert tq.tracks == [i for i in range(max(n_instances_per_frame))]
    assert len(tq.collate_tracks()) == window_size - 1
    assert all([gap == 0 for gap in tq._curr_gap.values()])
    assert tq.curr_track == max(n_instances_per_frame) - 1

    tq.add_frame(
        Frame(
            video_id=0,
            frame_id=window_size + 1,
            img_shape=img_shape,
            instances=[Instance(gt_track_id=0, pred_track_id=0)],
        )
    )

    assert len(tq._queues[0]) == window_size - 1
    assert tq._curr_gap[0] == 0
    assert tq._curr_gap[max(n_instances_per_frame) - 1] == 1

    tq.add_frame(
        Frame(
            video_id=0,
            frame_id=window_size + 1,
            img_shape=img_shape,
            instances=[
                Instance(gt_track_id=1, pred_track_id=1),
                Instance(
                    gt_track_id=max(n_instances_per_frame),
                    pred_track_id=max(n_instances_per_frame),
                ),
            ],
        )
    )

    assert len(tq._queues[max(n_instances_per_frame)]) == 1
    assert tq._curr_gap[1] == 0
    assert tq._curr_gap[0] == 1

    for i in range(max_gap):
        tq.add_frame(
            Frame(
                video_id=0,
                frame_id=window_size + i + 1,
                img_shape=img_shape,
                instances=[Instance(gt_track_id=0, pred_track_id=0)],
            )
        )

    assert tq.n_tracks == 1
    assert tq.curr_track == max(n_instances_per_frame)
    assert 0 in tq._queues.keys()

    tq.end_tracks()

    assert len(tq) == 0


def test_tracker():
    """Test tracker module.

    Tests that tracker works with/without post processing
    """
    feats = 512
    num_frames = 5
    num_detected = 2
    img_shape = (1, 128, 128)
    test_frame = 1
    frames = []

    for i in range(num_frames):
        instances = []
        for j in range(num_detected):
            instances.append(
                Instance(
                    gt_track_id=j,
                    pred_track_id=-1,
                    bbox=torch.rand(size=(1, 4)),
                    crop=torch.rand(size=(1, 1, 64, 64)),
                )
            )
        frames.append(
            Frame(video_id=0, frame_id=i, img_shape=img_shape, instances=instances)
        )

    embedding_meta = {
        "embedding_type": "fixed_pos",
        "kwargs": {"temperature": num_detected, "scale": num_frames, "normalize": True},
    }

    tracking_transformer = GlobalTrackingTransformer(
        encoder_cfg={"model_name": "resnet18", "pretrained": False, "in_chans": 3},
        d_model=feats,
        num_encoder_layers=1,
        num_decoder_layers=1,
        embedding_meta=embedding_meta,
        return_embedding=False,
    )

    tracking_cfg = {
        "overlap_thresh": 0.01,
        "decay_time": None,
        "iou": None,
        "max_center_dist": None,
    }

    tracker = Tracker(**tracking_cfg)

    frames_pred = tracker(tracking_transformer, frames)

    # TODO: Debug saving asso matrices
    # asso_equals = (
    #     frames_pred[test_frame].get_traj_score("decay_time").to_numpy()
    #     == frames_pred[test_frame].get_traj_score("final").to_numpy()
    # ).all()
    # assert asso_equals

    assert len(frames_pred[test_frame].get_pred_track_ids()) == num_detected


# @pytest.mark.parametrize("set_default_device", ["cpu"], indirect=True)
def test_post_processing():  # set_default_device
    """Test postprocessing methods.

    Tests each postprocessing method to ensure that
    it filters only when the condition is satisfied.
    """
    T = 8
    k = 5
    D = 512
    M = 5
    N_t = 5
    N_p = N_t * (T - 1)
    N = N_t * T

    reid_features = torch.rand((1, N_t, D))
    asso_nonk = torch.rand((N_t, N_p))

    decay_time = 0

    assert (
        asso_nonk
        == post_processing.weight_decay_time(asso_nonk, decay_time, reid_features, T, k)
    ).all()

    decay_time = 0.9

    assert not (
        asso_nonk
        == post_processing.weight_decay_time(asso_nonk, decay_time, reid_features, T, k)
    ).all()

    asso_output = torch.rand((N_t, M))
    ious = torch.rand((N_t, M))

    assert (asso_output == post_processing.weight_iou(asso_output, None, ious)).all()

    assert not (
        asso_output == post_processing.weight_iou(asso_output, "mult", ious)
    ).all()

    assert not (
        asso_output == post_processing.weight_iou(asso_output, "max", ious)
    ).all()

    assert not (
        post_processing.weight_iou(asso_output, "mult", ious)
        == post_processing.weight_iou(asso_output, "max", ious)
    ).all()

    im_size = 128
    k_boxes = torch.rand((N_t, 4)) * im_size
    nonk_boxes = torch.rand((N_p, 4)) * im_size
    id_inds = torch.tile(torch.cat((torch.zeros(M - 1), torch.ones(1))), (N_p, 1))

    assert (
        asso_output
        == post_processing.filter_max_center_dist(
            asso_output=asso_output,
            max_center_dist=0,
            k_boxes=k_boxes,
            nonk_boxes=nonk_boxes,
            id_inds=id_inds,
        )
    ).all()

    assert not (
        asso_output
        == post_processing.filter_max_center_dist(
            asso_output=asso_output,
            max_center_dist=1e-9,
            k_boxes=k_boxes,
            nonk_boxes=nonk_boxes,
            id_inds=id_inds,
        )
    ).all()


def test_metrics():
    """Test basic GTR Runner."""
    num_frames = 3
    num_detected = 3
    n_batches = 1
    batches = []

    for i in range(n_batches):
        frames_pred = []
        for j in range(num_frames):
            instances_pred = []
            for k in range(num_detected):
                bboxes = torch.tensor(np.random.uniform(size=(num_detected, 4)))
                bboxes[:, -2:] += 1
                instances_pred.append(
                    Instance(gt_track_id=k, pred_track_id=k, bbox=torch.randn((1, 4)))
                )
            frames_pred.append(Frame(video_id=0, frame_id=j, instances=instances_pred))
        batches.append(frames_pred)

    for batch in batches:
        instances_mm = metrics.to_track_eval(batch)
        clear_mot = metrics.get_pymotmetrics(instances_mm)

        matches, indices, _ = metrics.get_matches(batch)

        switches = metrics.get_switches(matches, indices)

        sw_cnt = metrics.get_switch_count(switches)

        assert sw_cnt == clear_mot["num_switches"] == 0, (
            sw_cnt,
            clear_mot["num_switches"],
        )


def get_ckpt(ckpt_path: str):
    """Save GTR Runner to checkpoint file."""

    class DummyDataset(torch.utils.data.Dataset):

        def __len__(self):
            return 0

        def __getitem__(self, idx):
            return None

    dl = torch.utils.data.DataLoader(DummyDataset())
    model = GTRRunner()
    trainer = Trainer(max_steps=1, min_steps=1)
    trainer.fit(model, dl)
    trainer.save_checkpoint(ckpt_path)

    return ckpt_path


def test_track(tmp_path, inference_config):
    ckpt_path = tmp_path / "model.ckpt"
    get_ckpt(ckpt_path)

    out_dir = tmp_path / "preds"
    out_dir.mkdir()

    inference_cfg = OmegaConf.load(inference_config)

    cfg = Config(inference_cfg)

    cfg.set_hparams({"ckpt_path": ckpt_path, "outdir": out_dir})

    run(cfg.cfg)
    assert len(list(out_dir.iterdir())) == len(cfg.cfg.dataset.test_dataset.video_files)<|MERGE_RESOLUTION|>--- conflicted
+++ resolved
@@ -5,19 +5,11 @@
 import numpy as np
 from pytorch_lightning import Trainer
 from omegaconf import OmegaConf, DictConfig
-<<<<<<< HEAD
-from biogtr.io import Frame, Instance, Config
-from biogtr.models import GTRRunner, GlobalTrackingTransformer
-from biogtr.inference import Tracker, post_processing, metrics
-from biogtr.inference.track_queue import TrackQueue
-from biogtr.inference.track import run
-=======
 from dreem.io import Frame, Instance, Config
 from dreem.models import GTRRunner, GlobalTrackingTransformer
 from dreem.inference import Tracker, post_processing, metrics
 from dreem.inference.track_queue import TrackQueue
 from dreem.inference.track import run
->>>>>>> f04eb9fa
 
 
 def test_track_queue():
