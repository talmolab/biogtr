"""Test inference logic."""

import torch
import pytest
import numpy as np
<<<<<<< HEAD
from biogtr.io import Frame, Instance
from biogtr.models import GlobalTrackingTransformer
from biogtr.inference import Tracker, post_processing, metrics
from biogtr.inference.track_queue import TrackQueue


def test_track_queue():
    window_size = 8
    max_gap = 10
    img_shape = (3, 1024, 1024)
    n_instances_per_frame = [2] * window_size

    frames = []
    instances_per_frame = []

    tq = TrackQueue(window_size, max_gap)
    for i in range(window_size):
        instances = []
        for j in range(n_instances_per_frame[i]):
            instances.append(Instance(gt_track_id=j, pred_track_id=j))
        instances_per_frame.append(instances)
        frame = Frame(video_id=0, frame_id=i, img_shape=img_shape, instances=instances)
        frames.append(frame)

        tq.add_frame(frame)

    assert len(tq) == sum(n_instances_per_frame[1:])
    assert tq.n_tracks == max(n_instances_per_frame)
    assert tq.tracks == [i for i in range(max(n_instances_per_frame))]
    assert len(tq.collate_tracks()) == window_size - 1
    assert all([gap == 0 for gap in tq._curr_gap.values()])
    assert tq.curr_track == max(n_instances_per_frame) - 1

    tq.add_frame(
        Frame(
            video_id=0,
            frame_id=window_size + 1,
            img_shape=img_shape,
            instances=[Instance(gt_track_id=0, pred_track_id=0)],
        )
    )

    assert len(tq._queues[0]) == window_size - 1
    assert tq._curr_gap[0] == 0
    assert tq._curr_gap[max(n_instances_per_frame) - 1] == 1

    tq.add_frame(
        Frame(
            video_id=0,
            frame_id=window_size + 1,
            img_shape=img_shape,
            instances=[
                Instance(gt_track_id=1, pred_track_id=1),
                Instance(
                    gt_track_id=max(n_instances_per_frame),
                    pred_track_id=max(n_instances_per_frame),
                ),
            ],
        )
    )

    assert len(tq._queues[max(n_instances_per_frame)]) == 1
    assert tq._curr_gap[1] == 0
    assert tq._curr_gap[0] == 1

    for i in range(max_gap):
        tq.add_frame(
            Frame(
                video_id=0,
                frame_id=window_size + i + 1,
                img_shape=img_shape,
                instances=[Instance(gt_track_id=0, pred_track_id=0)],
            )
        )

    assert tq.n_tracks == 1
    assert tq.curr_track == max(n_instances_per_frame)
    assert 0 in tq._queues.keys()

    tq.end_tracks()

    assert len(tq) == 0
=======
from biogtr.io.frame import Frame
from biogtr.io.instance import Instance
from biogtr.models.global_tracking_transformer import GlobalTrackingTransformer
from biogtr.inference.tracker import Tracker
from biogtr.inference.track_queue import TrackQueue
from biogtr.inference import post_processing
from biogtr.inference import metrics
>>>>>>> f8a33df7


def test_track_queue():
    window_size = 8
    max_gap = 10
    img_shape = (3, 1024, 1024)
    n_instances_per_frame = [2] * window_size

    frames = []
    instances_per_frame = []

    tq = TrackQueue(window_size, max_gap)
    for i in range(window_size):
        instances = []
        for j in range(n_instances_per_frame[i]):
            instances.append(Instance(gt_track_id=j, pred_track_id=j))
        instances_per_frame.append(instances)
        frame = Frame(video_id=0, frame_id=i, img_shape=img_shape, instances=instances)
        frames.append(frame)

        tq.add_frame(frame)

    assert len(tq) == sum(n_instances_per_frame[1:])
    assert tq.n_tracks == max(n_instances_per_frame)
    assert tq.tracks == [i for i in range(max(n_instances_per_frame))]
    assert len(tq.collate_tracks()) == window_size - 1
    assert all([gap == 0 for gap in tq._curr_gap.values()])
    assert tq.curr_track == max(n_instances_per_frame) - 1

    tq.add_frame(
        Frame(
            video_id=0,
            frame_id=window_size + 1,
            img_shape=img_shape,
            instances=[Instance(gt_track_id=0, pred_track_id=0)],
        )
    )

    assert len(tq._queues[0]) == window_size - 1
    assert tq._curr_gap[0] == 0
    assert tq._curr_gap[max(n_instances_per_frame) - 1] == 1

    tq.add_frame(
        Frame(
            video_id=0,
            frame_id=window_size + 1,
            img_shape=img_shape,
            instances=[
                Instance(gt_track_id=1, pred_track_id=1),
                Instance(
                    gt_track_id=max(n_instances_per_frame),
                    pred_track_id=max(n_instances_per_frame),
                ),
            ],
        )
    )

    assert len(tq._queues[max(n_instances_per_frame)]) == 1
    assert tq._curr_gap[1] == 0
    assert tq._curr_gap[0] == 1

    for i in range(max_gap):
        tq.add_frame(
            Frame(
                video_id=0,
                frame_id=window_size + i + 1,
                img_shape=img_shape,
                instances=[Instance(gt_track_id=0, pred_track_id=0)],
            )
        )

    assert tq.n_tracks == 1
    assert tq.curr_track == max(n_instances_per_frame)
    assert 0 in tq._queues.keys()

    tq.end_tracks()

    assert len(tq) == 0


def test_tracker():
    """Test tracker module.

    Tests that tracker works with/without post processing
    """
    feats = 512
    num_frames = 5
    num_detected = 2
    img_shape = (1, 128, 128)
    test_frame = 1
    frames = []

    for i in range(num_frames):
        instances = []
        for j in range(num_detected):
            instances.append(
                Instance(
                    gt_track_id=j,
                    pred_track_id=-1,
                    bbox=torch.rand(size=(1, 4)),
                    crop=torch.rand(size=(1, 1, 64, 64)),
                )
            )
        frames.append(
            Frame(video_id=0, frame_id=i, img_shape=img_shape, instances=instances)
        )

    embedding_meta = {
        "embedding_type": "fixed_pos",
        "kwargs": {"temperature": num_detected, "scale": num_frames, "normalize": True},
    }

    tracking_transformer = GlobalTrackingTransformer(
        encoder_cfg={"model_name": "resnet18", "pretrained": False, "in_chans": 3},
        d_model=feats,
        num_encoder_layers=1,
        num_decoder_layers=1,
        embedding_meta=embedding_meta,
        return_embedding=False,
    )

    tracking_cfg = {
        "overlap_thresh": 0.01,
        "decay_time": None,
        "iou": None,
        "max_center_dist": None,
    }

    tracker = Tracker(**tracking_cfg)

    frames_pred = tracker(tracking_transformer, frames)

    # TODO: Debug saving asso matrices
    # asso_equals = (
    #     frames_pred[test_frame].get_traj_score("decay_time").to_numpy()
    #     == frames_pred[test_frame].get_traj_score("final").to_numpy()
    # ).all()
    # assert asso_equals

    assert len(frames_pred[test_frame].get_pred_track_ids()) == num_detected


# @pytest.mark.parametrize("set_default_device", ["cpu"], indirect=True)
def test_post_processing():  # set_default_device
    """Test postprocessing methods.

    Tests each postprocessing method to ensure that
    it filters only when the condition is satisfied.
    """
    T = 8
    k = 5
    D = 512
    M = 5
    N_t = 5
    N_p = N_t * (T - 1)
    N = N_t * T

    reid_features = torch.rand((1, N_t, D))
    asso_nonk = torch.rand((N_t, N_p))

    decay_time = 0

    assert (
        asso_nonk
        == post_processing.weight_decay_time(asso_nonk, decay_time, reid_features, T, k)
    ).all()

    decay_time = 0.9

    assert not (
        asso_nonk
        == post_processing.weight_decay_time(asso_nonk, decay_time, reid_features, T, k)
    ).all()

    asso_output = torch.rand((N_t, M))
    ious = torch.rand((N_t, M))

    assert (asso_output == post_processing.weight_iou(asso_output, None, ious)).all()

    assert not (
        asso_output == post_processing.weight_iou(asso_output, "mult", ious)
    ).all()

    assert not (
        asso_output == post_processing.weight_iou(asso_output, "max", ious)
    ).all()

    assert not (
        post_processing.weight_iou(asso_output, "mult", ious)
        == post_processing.weight_iou(asso_output, "max", ious)
    ).all()

    im_size = 128
    k_boxes = torch.rand((N_t, 4)) * im_size
    nonk_boxes = torch.rand((N_p, 4)) * im_size
    id_inds = torch.tile(torch.cat((torch.zeros(M - 1), torch.ones(1))), (N_p, 1))

    assert (
        asso_output
        == post_processing.filter_max_center_dist(
            asso_output=asso_output,
            max_center_dist=0,
            k_boxes=k_boxes,
            nonk_boxes=nonk_boxes,
            id_inds=id_inds,
        )
    ).all()

    assert not (
        asso_output
        == post_processing.filter_max_center_dist(
            asso_output=asso_output,
            max_center_dist=1e-9,
            k_boxes=k_boxes,
            nonk_boxes=nonk_boxes,
            id_inds=id_inds,
        )
    ).all()


def test_metrics():
    """Test basic GTR Runner."""
    num_frames = 3
    num_detected = 3
    n_batches = 1
    batches = []

    for i in range(n_batches):
        frames_pred = []
        for j in range(num_frames):
            instances_pred = []
            for k in range(num_detected):
                bboxes = torch.tensor(np.random.uniform(size=(num_detected, 4)))
                bboxes[:, -2:] += 1
                instances_pred.append(
                    Instance(gt_track_id=k, pred_track_id=k, bbox=torch.randn((1, 4)))
                )
            frames_pred.append(Frame(video_id=0, frame_id=j, instances=instances_pred))
        batches.append(frames_pred)

    for batch in batches:
        instances_mm = metrics.to_track_eval(batch)
        clear_mot = metrics.get_pymotmetrics(instances_mm)

        matches, indices, _ = metrics.get_matches(batch)

        switches = metrics.get_switches(matches, indices)

        sw_cnt = metrics.get_switch_count(switches)

        assert sw_cnt == clear_mot["num_switches"] == 0, (
            sw_cnt,
            clear_mot["num_switches"],
        )<|MERGE_RESOLUTION|>--- conflicted
+++ resolved
@@ -3,7 +3,6 @@
 import torch
 import pytest
 import numpy as np
-<<<<<<< HEAD
 from biogtr.io import Frame, Instance
 from biogtr.models import GlobalTrackingTransformer
 from biogtr.inference import Tracker, post_processing, metrics
@@ -86,16 +85,6 @@
     tq.end_tracks()
 
     assert len(tq) == 0
-=======
-from biogtr.io.frame import Frame
-from biogtr.io.instance import Instance
-from biogtr.models.global_tracking_transformer import GlobalTrackingTransformer
-from biogtr.inference.tracker import Tracker
-from biogtr.inference.track_queue import TrackQueue
-from biogtr.inference import post_processing
-from biogtr.inference import metrics
->>>>>>> f8a33df7
-
 
 def test_track_queue():
     window_size = 8
