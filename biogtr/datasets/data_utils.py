--- conflicted
+++ resolved
@@ -478,15 +478,7 @@
                     else (axes[i] if num_crops == 1 else axes[i, j])
                 )
 
-<<<<<<< HEAD
-                (
-                    ax.imshow(data.T)
-                    if isinstance(cmap, None)
-                    else ax.imshow(data.T, cmap=cmap)
-                )
-=======
                 (ax.imshow(data.T) if cmap is None else ax.imshow(data.T, cmap=cmap))
->>>>>>> d7d2d095
                 ax.axis("off")
 
             except Exception as e:
