"""Module containing logic for loading sleap datasets."""

import albumentations as A
import torch
import imageio
import numpy as np
import sleap_io as sio
import random
import warnings
from biogtr.data_structures import Frame, Instance
from biogtr.datasets import data_utils
from biogtr.datasets.base_dataset import BaseDataset
from torchvision.transforms import functional as tvf
from typing import List, Union


class SleapDataset(BaseDataset):
    """Dataset for loading animal behavior data from sleap."""

    def __init__(
        self,
        slp_files: list[str],
        video_files: list[str],
        padding: int = 5,
        crop_size: int = 128,
        anchors: Union[int, list[str], str] = "",
        chunk: bool = True,
        clip_length: int = 500,
        mode: str = "train",
        augmentations: dict = None,
        n_chunks: Union[int, float] = 1.0,
        seed: int = None,
        verbose: bool = False,
    ):
        """Initialize SleapDataset.

        Args:
            slp_files: a list of .slp files storing tracking annotations
            video_files: a list of paths to video files
            padding: amount of padding around object crops
            crop_size: the size of the object crops
            anchors: One of:
                        * a string indicating a single node to center crops around
                        * a list of skeleton node names to be used as the center of crops
                        * an int indicating the number of anchors to randomly select
            If unavailable then crop around the midpoint between all visible anchors.
            chunk: whether or not to chunk the dataset into batches
            clip_length: the number of frames in each chunk
            mode: `train` or `val`. Determines whether this dataset is used for
                training or validation. Currently doesn't affect dataset logic
            augmentations: An optional dict mapping augmentations to parameters. The keys
                should map directly to augmentation classes in albumentations. Example:
                    augmentations = {
                        'Rotate': {'limit': [-90, 90], 'p': 0.5},
                        'GaussianBlur': {'blur_limit': (3, 7), 'sigma_limit': 0, 'p': 0.2},
                        'RandomContrast': {'limit': 0.2, 'p': 0.6}
                    }
            n_chunks: Number of chunks to subsample from.
                Can either a fraction of the dataset (ie (0,1.0]) or number of chunks
            seed: set a seed for reproducibility
            verbose: boolean representing whether to print
        """
        super().__init__(
            slp_files + video_files,
            padding,
            crop_size,
            chunk,
            clip_length,
            mode,
            augmentations,
            n_chunks,
            seed,
        )

        self.slp_files = slp_files
        self.video_files = video_files
        self.padding = padding
        self.crop_size = crop_size
        self.chunk = chunk
        self.clip_length = clip_length
        self.mode = mode.lower()
        self.n_chunks = n_chunks
        self.seed = seed

        if isinstance(anchors, int):
            self.anchors = anchors
        elif isinstance(anchors, str):
            self.anchors = [anchors.lower()]
        else:
            self.anchors = [anchor.lower() for anchor in anchors]

        if (
            isinstance(self.anchors, list) and len(self.anchors) == 0
        ) or self.anchors == 0:
            raise ValueError(f"Must provide at least one anchor but got {self.anchors}")

        self.verbose = verbose

        # if self.seed is not None:
        #     np.random.seed(self.seed)
        if augmentations and self.mode == "train":
            self.augmentations = data_utils.build_augmentations(augmentations)
        else:
            self.augmentations = None

        self.labels = [sio.load_slp(slp_file) for slp_file in self.slp_files]

        # do we need this? would need to update with sleap-io

        # for label in self.labels:
        # label.remove_empty_instances(keep_empty_frames=False)

        self.frame_idx = [torch.arange(len(labels)) for labels in self.labels]
        # Method in BaseDataset. Creates label_idx and chunked_frame_idx to be
        # used in call to get_instances()
        self.create_chunks()

    def get_indices(self, idx):
        """Retrieve label and frame indices given batch index.

        Args:
            idx: the index of the batch.
        """
        return self.label_idx[idx], self.chunked_frame_idx[idx]

    def get_instances(self, label_idx: List[int], frame_idx: List[int]) -> list[dict]:
        """Get an element of the dataset.

        Args:
            label_idx: index of the labels
            frame_idx: index of the frames

        Returns:
            A list of dicts where each dict corresponds a frame in the chunk and each value is a `torch.Tensor`
            Dict Elements:
            {
                        "video_id": The video being passed through the transformer,
                        "img_shape": the shape of each frame,
                        "frame_id": the specific frame in the entire video being used,
                        "num_detected": The number of objects in the frame,
                        "gt_track_ids": The ground truth labels,
                        "bboxes": The bounding boxes of each object,
                        "crops": The raw pixel crops,
                        "features": The feature vectors for each crop outputed by the CNN encoder,
                        "pred_track_ids": The predicted trajectory labels from the tracker,
                        "asso_output": the association matrix preprocessing,
                        "matches": the true positives from the model,
                        "traj_score": the association matrix post processing,
                }

        """
        video = self.labels[label_idx]

        video_name = self.video_files[label_idx]

        vid_reader = imageio.get_reader(video_name, "ffmpeg")

        img = vid_reader.get_data(0)

        skeleton = video.skeletons[-1]

        frames = []
        for i, frame_ind in enumerate(frame_idx):
            (
                instances,
                gt_track_ids,
                poses,
                shown_poses,
                point_scores,
                instance_score,
            ) = ([], [], [], [], [], [])

            frame_ind = int(frame_ind)

            lf = video[frame_ind]

            try:
                img = vid_reader.get_data(frame_ind)
                if len(img.shape) == 2:
                    img = img.expand_dims(0)
                h, w, c = img.shape
            except IndexError as e:
                print(f"Could not read frame {frame_ind} from {video_name} due to {e}")
                continue

            for instance in lf:
                if instance.track is not None:
                    gt_track_id = video.tracks.index(instance.track)
                else:
                    gt_track_id = -1
                gt_track_ids.append(gt_track_id)

                poses.append(
                    dict(
                        zip(
                            [n.name for n in instance.skeleton.nodes],
                            [[p.x, p.y] for p in instance.points.values()],
                        )
                    )
                )

                shown_poses = [
                    {
                        key.lower(): val
                        for key, val in instance.items()
                        if not np.isnan(val).any()
                    }
                    for instance in poses
                ]

                point_scores.append(
                    np.array(
                        [
                            (
                                point.score
                                if isinstance(point, sio.PredictedPoint)
                                else 1.0
                            )
                            for point in instance.points.values()
                        ]
                    )
                )
                if isinstance(instance, sio.PredictedInstance):
                    instance_score.append(instance.score)
                else:
                    instance_score.append(1.0)
            # augmentations
            if self.augmentations is not None:
                for transform in self.augmentations:
                    if isinstance(transform, A.CoarseDropout):
                        transform.fill_value = random.randint(0, 255)

                if shown_poses:
                    keypoints = np.vstack([list(s.values()) for s in shown_poses])

                else:
                    keypoints = []

                augmented = self.augmentations(image=img, keypoints=keypoints)

                img, aug_poses = augmented["image"], augmented["keypoints"]

                aug_poses = [
                    arr
                    for arr in np.split(
                        np.array(aug_poses),
                        np.array([len(s) for s in shown_poses]).cumsum(),
                    )
                    if arr.size != 0
                ]

                aug_poses = [
                    dict(zip(list(pose_dict.keys()), aug_pose_arr.tolist()))
                    for aug_pose_arr, pose_dict in zip(aug_poses, shown_poses)
                ]

                _ = [
                    pose.update(aug_pose)
                    for pose, aug_pose in zip(shown_poses, aug_poses)
                ]

            img = tvf.to_tensor(img)

            for j in range(len(gt_track_ids)):
                pose = shown_poses[j]

                """Check for anchor"""
<<<<<<< HEAD
                crops = []
                boxes = []
                centroids = {}

                if isinstance(self.anchors, int):
                    anchors_to_choose = list(pose.keys()) + ["midpoint"]
                    anchors = np.random.choice(anchors_to_choose, self.anchors)
=======
                if self.anchor == "random":
                    anchors = list(pose.keys()) + ["midpoint"]
                    anchor = np.random.choice(anchors)
                elif self.anchor in pose:
                    anchor = self.anchor
>>>>>>> 1b7e8179
                else:
                    anchors = self.anchors

                for anchor in anchors:
                    if anchor == "midpoint" or anchor == "centroid":
                        centroid = np.nanmean(np.array(list(pose.values())), axis=0)

                    elif anchor in pose:
                        centroid = np.array(pose[anchor])
                        if np.isnan(centroid).any():
                            centroid = np.array([None, None])

                    elif anchor not in pose and len(anchors) == 1:
                        anchor = "midpoint"
                        centroid = np.nanmean(np.array(list(pose.values())), axis=0)

                    else:
                        centroid = np.array([np.nan, np.nan])

<<<<<<< HEAD
                    if np.isnan(centroid).all():
                        bbox = torch.tensor([np.nan, np.nan, np.nan, np.nan])
                    else:
                        bbox = data_utils.pad_bbox(
                            data_utils.get_bbox(centroid, self.crop_size),
                            padding=self.padding,
                        )

                    if bbox.isnan().all():
                        crop = torch.zeros(
                            c,
                            self.crop_size + 2 * self.padding,
                            self.crop_size + 2 * self.padding,
                            dtype=img.dtype,
                        )
                    else:
                        crop = data_utils.crop_bbox(img, bbox)

                    crops.append(crop)
                    centroids[anchor] = centroid
                    boxes.append(bbox)
=======
                    if np.isnan(centroid).any():
                        anchor = "midpoint"
                        centroid = np.nanmean(np.array(list(pose.values())), axis=0)
                else:
                    # print(f'{self.anchor} not an available option amongst {pose.keys()}. Using midpoint')
                    centroid = np.nanmean(np.array(list(pose.values())), axis=0)

                bbox = data_utils.pad_bbox(
                    data_utils.get_bbox(centroid, self.crop_size),
                    padding=self.padding,
                )
>>>>>>> 1b7e8179

                if len(crops) > 0:
                    crops = torch.concat(crops, dim=0)

                if len(boxes) > 0:
                    boxes = torch.stack(boxes, dim=0)

                instance = Instance(
                    gt_track_id=gt_track_ids[j],
                    pred_track_id=-1,
<<<<<<< HEAD
                    crop=crops,
                    centroid=centroids,
                    bbox=boxes,
=======
                    crop=crop,
                    centroid={anchor: centroid},
                    bbox=bbox,
>>>>>>> 1b7e8179
                    skeleton=skeleton,
                    pose=poses[j],
                    point_scores=point_scores[j],
                    instance_score=instance_score[j],
                )

                instances.append(instance)

            if self.mode == "train":
                np.random.shuffle(instances)

            frame = Frame(
                video_id=label_idx,
                frame_id=frame_ind,
                vid_file=video_name,
                img_shape=img.shape,
                instances=instances,
            )
            frames.append(frame)

        return frames<|MERGE_RESOLUTION|>--- conflicted
+++ resolved
@@ -265,7 +265,6 @@
                 pose = shown_poses[j]
 
                 """Check for anchor"""
-<<<<<<< HEAD
                 crops = []
                 boxes = []
                 centroids = {}
@@ -273,13 +272,7 @@
                 if isinstance(self.anchors, int):
                     anchors_to_choose = list(pose.keys()) + ["midpoint"]
                     anchors = np.random.choice(anchors_to_choose, self.anchors)
-=======
-                if self.anchor == "random":
-                    anchors = list(pose.keys()) + ["midpoint"]
-                    anchor = np.random.choice(anchors)
-                elif self.anchor in pose:
-                    anchor = self.anchor
->>>>>>> 1b7e8179
+
                 else:
                     anchors = self.anchors
 
@@ -290,7 +283,7 @@
                     elif anchor in pose:
                         centroid = np.array(pose[anchor])
                         if np.isnan(centroid).any():
-                            centroid = np.array([None, None])
+                            centroid = np.array([np.nan, np.nan])
 
                     elif anchor not in pose and len(anchors) == 1:
                         anchor = "midpoint"
@@ -299,7 +292,6 @@
                     else:
                         centroid = np.array([np.nan, np.nan])
 
-<<<<<<< HEAD
                     if np.isnan(centroid).all():
                         bbox = torch.tensor([np.nan, np.nan, np.nan, np.nan])
                     else:
@@ -321,19 +313,6 @@
                     crops.append(crop)
                     centroids[anchor] = centroid
                     boxes.append(bbox)
-=======
-                    if np.isnan(centroid).any():
-                        anchor = "midpoint"
-                        centroid = np.nanmean(np.array(list(pose.values())), axis=0)
-                else:
-                    # print(f'{self.anchor} not an available option amongst {pose.keys()}. Using midpoint')
-                    centroid = np.nanmean(np.array(list(pose.values())), axis=0)
-
-                bbox = data_utils.pad_bbox(
-                    data_utils.get_bbox(centroid, self.crop_size),
-                    padding=self.padding,
-                )
->>>>>>> 1b7e8179
 
                 if len(crops) > 0:
                     crops = torch.concat(crops, dim=0)
@@ -344,15 +323,9 @@
                 instance = Instance(
                     gt_track_id=gt_track_ids[j],
                     pred_track_id=-1,
-<<<<<<< HEAD
                     crop=crops,
                     centroid=centroids,
                     bbox=boxes,
-=======
-                    crop=crop,
-                    centroid={anchor: centroid},
-                    bbox=bbox,
->>>>>>> 1b7e8179
                     skeleton=skeleton,
                     pose=poses[j],
                     point_scores=point_scores[j],
