--- conflicted
+++ resolved
@@ -24,6 +24,7 @@
         padding: int = 5,
         crop_size: int = 128,
         anchors: Union[int, list[str], str] = "",
+        anchors: Union[int, list[str], str] = "",
         chunk: bool = True,
         clip_length: int = 500,
         mode: str = "train",
@@ -39,6 +40,10 @@
             video_files: a list of paths to video files
             padding: amount of padding around object crops
             crop_size: the size of the object crops
+            anchors: One of:
+                        * a string indicating a single node to center crops around
+                        * a list of skeleton node names to be used as the center of crops
+                        * an int indicating the number of anchors to randomly select
             anchors: One of:
                         * a string indicating a single node to center crops around
                         * a list of skeleton node names to be used as the center of crops
@@ -94,6 +99,19 @@
         ) or self.anchors == 0:
             raise ValueError(f"Must provide at least one anchor but got {self.anchors}")
 
+
+        if isinstance(anchors, int):
+            self.anchors = anchors
+        elif isinstance(anchors, str):
+            self.anchors = [anchors.lower()]
+        else:
+            self.anchors = [anchor.lower() for anchor in anchors]
+
+        if (
+            isinstance(self.anchors, list) and len(self.anchors) == 0
+        ) or self.anchors == 0:
+            raise ValueError(f"Must provide at least one anchor but got {self.anchors}")
+
         self.verbose = verbose
 
         # if self.seed is not None:
@@ -176,6 +194,9 @@
 
             try:
                 img = vid_reader.get_data(frame_ind)
+                if len(img.shape) == 2:
+                    img = img.expand_dims(0)
+                h, w, c = img.shape
                 if len(img.shape) == 2:
                     img = img.expand_dims(0)
                 h, w, c = img.shape
@@ -272,33 +293,48 @@
                 if isinstance(self.anchors, int):
                     anchors_to_choose = list(pose.keys()) + ["midpoint"]
                     anchors = np.random.choice(anchors_to_choose, self.anchors)
-<<<<<<< HEAD
-=======
-
->>>>>>> 611f008b
                 else:
                     anchors = self.anchors
 
                 for anchor in anchors:
                     if anchor == "midpoint" or anchor == "centroid":
                         centroid = np.nanmean(np.array(list(pose.values())), axis=0)
+                    anchors = self.anchors
+
+                for anchor in anchors:
+                    if anchor == "midpoint" or anchor == "centroid":
+                        centroid = np.nanmean(np.array(list(pose.values())), axis=0)
 
                     elif anchor in pose:
                         centroid = np.array(pose[anchor])
                         if np.isnan(centroid).any():
-<<<<<<< HEAD
-                            centroid = np.array([None, None])
-=======
                             centroid = np.array([np.nan, np.nan])
->>>>>>> 611f008b
 
                     elif anchor not in pose and len(anchors) == 1:
                         anchor = "midpoint"
                         centroid = np.nanmean(np.array(list(pose.values())), axis=0)
+                    elif anchor in pose:
+                        centroid = np.array(pose[anchor])
+                        if np.isnan(centroid).any():
+                            centroid = np.array([np.nan, np.nan])
+
+                    elif anchor not in pose and len(anchors) == 1:
+                        anchor = "midpoint"
+                        centroid = np.nanmean(np.array(list(pose.values())), axis=0)
 
                     else:
                         centroid = np.array([np.nan, np.nan])
 
+                    else:
+                        centroid = np.array([np.nan, np.nan])
+
+                    if np.isnan(centroid).all():
+                        bbox = torch.tensor([np.nan, np.nan, np.nan, np.nan])
+                    else:
+                        bbox = data_utils.pad_bbox(
+                            data_utils.get_bbox(centroid, self.crop_size),
+                            padding=self.padding,
+                        )
                     if np.isnan(centroid).all():
                         bbox = torch.tensor([np.nan, np.nan, np.nan, np.nan])
                     else:
@@ -316,6 +352,15 @@
                         )
                     else:
                         crop = data_utils.crop_bbox(img, bbox)
+                    if bbox.isnan().all():
+                        crop = torch.zeros(
+                            c,
+                            self.crop_size + 2 * self.padding,
+                            self.crop_size + 2 * self.padding,
+                            dtype=img.dtype,
+                        )
+                    else:
+                        crop = data_utils.crop_bbox(img, bbox)
 
                     crops.append(crop)
                     centroids[anchor] = centroid
@@ -327,9 +372,22 @@
                 if len(boxes) > 0:
                     boxes = torch.stack(boxes, dim=0)
 
+                    crops.append(crop)
+                    centroids[anchor] = centroid
+                    boxes.append(bbox)
+
+                if len(crops) > 0:
+                    crops = torch.concat(crops, dim=0)
+
+                if len(boxes) > 0:
+                    boxes = torch.stack(boxes, dim=0)
+
                 instance = Instance(
                     gt_track_id=gt_track_ids[j],
                     pred_track_id=-1,
+                    crop=crops,
+                    centroid=centroids,
+                    bbox=boxes,
                     crop=crops,
                     centroid=centroids,
                     bbox=boxes,
