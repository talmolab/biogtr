"""Module containing Lightning module wrapper around all other datasets."""
<<<<<<< HEAD

=======
from biogtr.datasets.microscopy_dataset import MicroscopyDataset
from biogtr.datasets.sleap_dataset import SleapDataset
from biogtr.models.model_utils import get_device
>>>>>>> b69f4dd1
from biogtr.datasets.cell_tracking_dataset import CellTrackingDataset
from biogtr.datasets.microscopy_dataset import MicroscopyDataset
from biogtr.datasets.sleap_dataset import SleapDataset
from pytorch_lightning import LightningDataModule
from torch.utils.data import DataLoader
from typing import Union
import torch


"""
Lightning wrapper for tracking datasets
"""


class TrackingDataset(LightningDataModule):
    """Lightning dataset used to load dataloaders for train, test and validation.

    Nice for wrapping around other data formats.
    """

    def __init__(
        self,
        train_ds: Union[
            SleapDataset, MicroscopyDataset, CellTrackingDataset, None
        ] = None,
        train_dl: DataLoader = None,
        val_ds: Union[
            SleapDataset, MicroscopyDataset, CellTrackingDataset, None
        ] = None,
        val_dl: DataLoader = None,
        test_ds: Union[
            SleapDataset, MicroscopyDataset, CellTrackingDataset, None
        ] = None,
        test_dl: DataLoader = None,
    ):
        """Initialize tracking dataset.

        Args:
            train_ds: Sleap or Microscopy training Dataset
            train_dl: Training dataloader. Only used for overriding `train_dataloader`.
            val_ds: Sleap or Microscopy Validation set
            val_dl : Validation dataloader. Only used for overriding `val_dataloader`.
            test_ds: Sleap or Microscopy test set
            test_dl : Test dataloader. Only used for overriding `test_dataloader`.
        """
        super().__init__()
        self.train_ds = train_ds
        self.train_dl = train_dl
        self.val_ds = val_ds
        self.val_dl = val_dl
        self.test_ds = test_ds
        self.test_dl = test_dl

    def setup(self, stage=None):
        """Set up lightning dataset.

        UNUSED.
        """
        pass

    def train_dataloader(self) -> DataLoader:
        """Get train_dataloader.

        Returns: The Training Dataloader.
        """
        if self.train_dl is None and self.train_ds is None:
            return None
        elif self.train_dl is None:
<<<<<<< HEAD
=======
            device = get_device()

            # generator fails on mps device, relevant issue:
            # https://github.com/pytorch/pytorch/issues/77764
            generator = torch.Generator(device=device) if device != "mps" else None

>>>>>>> b69f4dd1
            return DataLoader(
                self.train_ds,
                batch_size=1,
                shuffle=True,
                pin_memory=False,
                collate_fn=self.train_ds.no_batching_fn,
                num_workers=0,
<<<<<<< HEAD
                generator=(
                    torch.Generator(device="cuda")
                    if torch.cuda.is_available()
                    else torch.Generator()
                ),
=======
                generator=generator,
>>>>>>> b69f4dd1
            )
        else:
            return self.train_dl

    def val_dataloader(self) -> DataLoader:
        """Get val dataloader.

        Returns: The validation dataloader.
        """
        if self.val_dl is None and self.val_ds is None:
            return None
        elif self.val_dl is None:
            return DataLoader(
                self.val_ds,
                batch_size=1,
                shuffle=False,
                pin_memory=0,
                collate_fn=self.train_ds.no_batching_fn,
                num_workers=False,
                generator=None,
            )
        else:
            return self.val_dl

    def test_dataloader(self) -> DataLoader:
        """Get.

        Returns: The test dataloader
        """
        if self.test_dl is None and self.test_ds is None:
            return None
        elif self.test_dl is None:
            return DataLoader(
                self.test_ds,
                batch_size=1,
                shuffle=False,
                pin_memory=0,
                collate_fn=self.train_ds.no_batching_fn,
                num_workers=False,
                generator=None,
            )
        else:
            return self.test_dl<|MERGE_RESOLUTION|>--- conflicted
+++ resolved
@@ -1,11 +1,7 @@
 """Module containing Lightning module wrapper around all other datasets."""
-<<<<<<< HEAD
 
-=======
 from biogtr.datasets.microscopy_dataset import MicroscopyDataset
 from biogtr.datasets.sleap_dataset import SleapDataset
-from biogtr.models.model_utils import get_device
->>>>>>> b69f4dd1
 from biogtr.datasets.cell_tracking_dataset import CellTrackingDataset
 from biogtr.datasets.microscopy_dataset import MicroscopyDataset
 from biogtr.datasets.sleap_dataset import SleapDataset
@@ -74,15 +70,6 @@
         if self.train_dl is None and self.train_ds is None:
             return None
         elif self.train_dl is None:
-<<<<<<< HEAD
-=======
-            device = get_device()
-
-            # generator fails on mps device, relevant issue:
-            # https://github.com/pytorch/pytorch/issues/77764
-            generator = torch.Generator(device=device) if device != "mps" else None
-
->>>>>>> b69f4dd1
             return DataLoader(
                 self.train_ds,
                 batch_size=1,
@@ -90,15 +77,11 @@
                 pin_memory=False,
                 collate_fn=self.train_ds.no_batching_fn,
                 num_workers=0,
-<<<<<<< HEAD
                 generator=(
                     torch.Generator(device="cuda")
                     if torch.cuda.is_available()
                     else torch.Generator()
                 ),
-=======
-                generator=generator,
->>>>>>> b69f4dd1
             )
         else:
             return self.train_dl
