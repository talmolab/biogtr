"""Script to run inference and get out tracks."""

from biogtr.config import Config
<<<<<<< HEAD
from biogtr.models.gtr_runner import GTRRunner
from biogtr.data_structures import Frame
=======
from biogtr.datasets.tracking_dataset import TrackingDataset
from biogtr.models.gtr_runner import GTRRunner
>>>>>>> b69f4dd1
from omegaconf import DictConfig
from pathlib import Path
from pprint import pprint
import hydra
import os
import pandas as pd
import pytorch_lightning as pl
import torch


def export_trajectories(frames_pred: list[Frame], save_path: str = None):
    """Convert trajectories to data frame and save as .csv.

    Args:
        frames_pred: A list of Frames with predicted track ids.
        save_path: The path to save the predicted trajectories to.

    Returns:
        A dictionary containing the predicted track id and centroid coordinates for each instance in the video.
    """
    save_dict = {}
    frame_ids = []
    X, Y = [], []
    pred_track_ids = []
    track_scores = []
    for frame in frames_pred:
        for i, instance in enumerate(frame.instances):
            frame_ids.append(frame.frame_id.item())
            bbox = instance.bbox.squeeze()
            y = (bbox[2] + bbox[0]) / 2
            x = (bbox[3] + bbox[1]) / 2
            X.append(x.item())
            Y.append(y.item())
            track_scores.append(instance.track_score)
            pred_track_ids.append(instance.pred_track_id.item())

    save_dict["Frame"] = frame_ids
    save_dict["X"] = X
    save_dict["Y"] = Y
    save_dict["Pred_track_id"] = pred_track_ids
    save_dict["Track_score"] = track_scores
    save_df = pd.DataFrame(save_dict)
    if save_path:
        save_df.to_csv(save_path, index=False)
    return save_df


def inference(
    model: GTRRunner, dataloader: torch.utils.data.DataLoader
) -> list[pd.DataFrame]:
    """Run Inference.

    Args:
        model: model loaded from checkpoint used for inference
        dataloader: dataloader containing inference data

    Return:
        List of DataFrames containing prediction results for each video
    """
    num_videos = len(dataloader.dataset.slp_files)
    trainer = pl.Trainer(devices=1, limit_predict_batches=3)
    preds = trainer.predict(model, dataloader)

    vid_trajectories = [[] for i in range(num_videos)]

    for batch in preds:
        for frame in batch:
            vid_trajectories[frame.video_id].append(frame)

    saved = []

    for video in vid_trajectories:
        if len(video) > 0:
            save_dict = {}
            video_ids = []
            frame_ids = []
            X, Y = [], []
            pred_track_ids = []
            for frame in video:
                for i, instance in frame.instances:
                    video_ids.append(frame.video_id.item())
                    frame_ids.append(frame.frame_id.item())
                    bbox = instance.bbox
                    y = (bbox[2] + bbox[0]) / 2
                    x = (bbox[3] + bbox[1]) / 2
                    X.append(x.item())
                    Y.append(y.item())
                    pred_track_ids.append(instance.pred_track_id.item())
            save_dict["Video"] = video_ids
            save_dict["Frame"] = frame_ids
            save_dict["X"] = X
            save_dict["Y"] = Y
            save_dict["Pred_track_id"] = pred_track_ids
            save_df = pd.DataFrame(save_dict)
            saved.append(save_df)

    return saved


@hydra.main(config_path="configs", config_name=None, version_base=None)
def main(cfg: DictConfig):
    """Run inference based on config file.

    Args:
        cfg: A dictconfig loaded from hydra containing checkpoint path and data
    """
    pred_cfg = Config(cfg)

    if "checkpoints" in cfg.keys():
        try:
            index = int(os.environ["POD_INDEX"])
        # For testing without deploying a job on runai
        except KeyError:
            print("Pod Index Not found! Setting index to 0")
            index = 0
        print(f"Pod Index: {index}")

        checkpoints = pd.read_csv(cfg.checkpoints)
        checkpoint = checkpoints.iloc[index]
    else:
        checkpoint = pred_cfg.get_ckpt_path()

    model = GTRRunner.load_from_checkpoint(checkpoint)
    tracker_cfg = pred_cfg.get_tracker_cfg()
    print("Updating tracker hparams")
    model.tracker_cfg = tracker_cfg
    print(f"Using the following params for tracker:")
    pprint(model.tracker_cfg)
    dataset = pred_cfg.get_dataset(mode="test")

    dataloader = pred_cfg.get_dataloader(dataset, mode="test")
    preds = inference(model, dataloader)
    for i, pred in enumerate(preds):
        print(pred)
        outdir = pred_cfg.cfg.outdir if "outdir" in pred_cfg.cfg else "./results"
        os.makedirs(outdir, exist_ok=True)
        outpath = os.path.join(
            outdir,
            f"{Path(pred_cfg.cfg.dataset.test_dataset.slp_files[i]).stem}_tracking_results",
        )
        print(f"Saving to {outpath}")
        # TODO: Figure out how to overwrite sleap labels instance labels w pred instance labels then save as a new slp file
        pred.to_csv(outpath, index=False)


if __name__ == "__main__":
    main()<|MERGE_RESOLUTION|>--- conflicted
+++ resolved
@@ -1,16 +1,12 @@
 """Script to run inference and get out tracks."""
 
 from biogtr.config import Config
-<<<<<<< HEAD
 from biogtr.models.gtr_runner import GTRRunner
 from biogtr.data_structures import Frame
-=======
-from biogtr.datasets.tracking_dataset import TrackingDataset
-from biogtr.models.gtr_runner import GTRRunner
->>>>>>> b69f4dd1
 from omegaconf import DictConfig
 from pathlib import Path
 from pprint import pprint
+
 import hydra
 import os
 import pandas as pd
