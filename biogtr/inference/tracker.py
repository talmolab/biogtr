"""Module containing logic for going from association -> assignment."""

import torch
import pandas as pd
import warnings
from biogtr.io.frame import Frame
from biogtr.models.global_tracking_transformer import GlobalTrackingTransformer
from biogtr.models import model_utils
from biogtr.inference.track_queue import TrackQueue
from biogtr.inference import post_processing
from biogtr.inference.boxes import Boxes
from scipy.optimize import linear_sum_assignment
from math import inf


class Tracker:
    """Tracker class used for assignment based on sliding inference from GTR."""

    def __init__(
        self,
        window_size: int = 8,
        use_vis_feats: bool = True,
        overlap_thresh: float = 0.01,
        mult_thresh: bool = True,
        decay_time: float = None,
        iou: str = None,
        max_center_dist: float = None,
        persistent_tracking: bool = False,
        max_gap: int = inf,
        max_tracks: int = inf,
        verbose=False,
    ):
        """Initialize a tracker to run inference.

        Args:
            window_size: the size of the window used during sliding inference.
            use_vis_feats: Whether or not to use visual feature extractor.
            overlap_thresh: the trajectory overlap threshold to be used for assignment.
            mult_thresh: Whether or not to use weight threshold.
            decay_time: weight for `decay_time` postprocessing.
            iou: Either [None, '', "mult" or "max"]
                 Whether to use multiplicative or max iou reweighting.
            max_center_dist: distance threshold for filtering trajectory score matrix.
            persistent_tracking: whether to keep a buffer across chunks or not.
            max_gap: the max number of frames a trajectory can be missing before termination.
            max_tracks: the maximum number of tracks that can be created while tracking.
            We force the tracker to assign instances to a track instead of creating a new track if max_tracks has been reached.
            verbose: Whether or not to turn on debug printing after each operation.
        """
        self.track_queue = TrackQueue(
            window_size=window_size, max_gap=max_gap, verbose=verbose
        )
        self.use_vis_feats = use_vis_feats
        self.overlap_thresh = overlap_thresh
        self.mult_thresh = mult_thresh
        self.decay_time = decay_time
        self.iou = iou
        self.max_center_dist = max_center_dist
        self.persistent_tracking = persistent_tracking
        self.verbose = verbose
        self.max_tracks = max_tracks

    def __call__(self, model: GlobalTrackingTransformer, frames: list[Frame]):
        """Wrap around `track` to enable `tracker()` instead of `tracker.track()`.

        Args:
            model: the pretrained GlobalTrackingTransformer to be used for inference
            frames: list of Frames to run inference on

        Returns:
            List of frames containing association matrix scores and instances populated with pred track ids.
        """
        return self.track(model, frames)

    def track(self, model: GlobalTrackingTransformer, frames: list[dict]):
        """Run tracker and get predicted trajectories.

        Args:
            model: the pretrained GlobalTrackingTransformer to be used for inference
            frames: data dict to run inference on

        Returns:
            List of Frames populated with pred track ids and association matrix scores
        """
        # Extract feature representations with pre-trained encoder.

        _ = model.eval()

        for frame in frames:
            if frame.has_instances():
                if not self.use_vis_feats:
                    for instance in frame.instances:
                        instance.features = torch.zeros(1, model.d_model)
                    # frame["features"] = torch.randn(
                    #     num_frame_instances, self.model.d_model
                    # )

                # comment out to turn encoder off

                # Assuming the encoder is already trained or train encoder jointly.
                elif not frame.has_features():
                    with torch.no_grad():
                        crops = frame.get_crops()
                        z = model.visual_encoder(crops)

                        for i, z_i in enumerate(z):
                            frame.instances[i].features = z_i

        # I feel like this chunk is unnecessary:
        # reid_features = torch.cat(
        #     [frame["features"] for frame in instances], dim=0
        # ).unsqueeze(0)

        # asso_preds, pred_boxes, pred_time, embeddings = self.model(
        #     instances, reid_features
        # )
        instances_pred = self.sliding_inference(model, frames)

        if not self.persistent_tracking:
            if self.verbose:
                warnings.warn(f"Clearing Queue after tracking")
            self.track_queue.end_tracks()

        return instances_pred

    def sliding_inference(self, model: GlobalTrackingTransformer, frames: list[Frame]):
        """Perform sliding inference on the input video (instances) with a given window size.

        Args:
            model: the pretrained GlobalTrackingTransformer to be used for inference
<<<<<<< HEAD
            frame: A list of Frames (See `biogtr.io.data_structures.Frame` for more info).
=======
            frames: A list of Frames (See `biogtr.io.data_structures.Frame` for more info).
>>>>>>> 98106b79


        Returns:
            Frames: A list of Frames populated with pred_track_ids and asso_matrices
        """
        # B: batch size.
        # D: embedding dimension.
        # nc: number of channels.
        # H: height.
        # W: width.

        for batch_idx, frame_to_track in enumerate(frames):
            tracked_frames = self.track_queue.collate_tracks(
                device=frame_to_track.frame_id.device
            )
            if self.verbose:
                warnings.warn(
                    f"Current number of tracks is {self.track_queue.n_tracks}"
                )

            if (
                self.persistent_tracking and frame_to_track.frame_id == 0
            ):  # check for new video and clear queue
                if self.verbose:
                    warnings.warn("New Video! Resetting Track Queue.")
                self.track_queue.end_tracks()

            """
            Initialize tracks on first frame of video or first instance of detections.
            """
            if len(self.track_queue) == 0:
                if frame_to_track.has_instances():
                    if self.verbose:
                        warnings.warn(
                            f"Initializing track on clip ind {batch_idx} frame {frame_to_track.frame_id.item()}"
                        )

                    curr_track_id = 0
                    for i, instance in enumerate(frames[batch_idx].instances):
                        instance.pred_track_id = instance.gt_track_id
                        curr_track_id = instance.pred_track_id

                    for i, instance in enumerate(frames[batch_idx].instances):
                        if instance.pred_track_id == -1:
                            instance.pred_track_id = curr_track_id
                            curr_track += 1

            else:
                if (
                    frame_to_track.has_instances()
                ):  # Check if there are detections. If there are skip and increment gap count
                    frames_to_track = tracked_frames + [
                        frame_to_track
                    ]  # better var name?

                    query_ind = len(frames_to_track) - 1

                    frame_to_track = self._run_global_tracker(
                        model,
                        frames_to_track,
                        query_ind=query_ind,
                    )

            if frame_to_track.has_instances():
                self.track_queue.add_frame(frame_to_track)
            else:
                self.track_queue.increment_gaps([])

            frames[batch_idx] = frame_to_track
        return frames

    def _run_global_tracker(
        self, model: GlobalTrackingTransformer, frames: list[Frame], query_ind: int
    ) -> Frame:
        """Run global tracker performs the actual tracking.

        Uses Hungarian algorithm to do track assigning.

        Args:
            model: the pretrained GlobalTrackingTransformer to be used for inference
            frames: A list of Frames containing reid features. See `biogtr.io.data_structures` for more info.
            query_ind: An integer for the query frame within the window of instances.

        Returns:
            query_frame: The query frame now populated with the pred_track_ids.
        """
        # *: each item in frames is a frame in the window. So it follows
        #    that each frame in the window has * detected instances.
        # D: embedding dimension.
        # total_instances: number of instances in the window.
        # N_i: number of detected instances in i-th frame of window.
        # instances_per_frame: a list of number of instances in each frame of the window.
        # n_query: number of instances in current/query frame (rightmost frame of the window).
        # n_nonquery: number of instances in the window excluding the current/query frame.
        # window_size: length of window.
        # L: number of decoder blocks.
        # n_traj: number of existing tracks within the window so far.

        # Number of instances in each frame of the window.
        # E.g.: instances_per_frame: [4, 5, 6, 7]; window of length 4 with 4 detected instances in the first frame of the window.

        _ = model.eval()

        query_frame = frames[query_ind]

        query_instances = query_frame.instances
        all_instances = [instance for frame in frames for instance in frame.instances]

        if self.verbose:
            print(f"Frame {query_frame.frame_id.item()}")

        instances_per_frame = [frame.num_detected for frame in frames]

        total_instances, window_size = sum(instances_per_frame), len(
            instances_per_frame
        )  # Number of instances in window; length of window.

        if self.verbose:
            print(f"total_instances: {total_instances}")

        overlap_thresh = self.overlap_thresh
        mult_thresh = self.mult_thresh
        n_traj = self.track_queue.n_tracks

        reid_features = torch.cat([frame.get_features() for frame in frames], dim=0)[
            None
        ]  # (1, total_instances, D=512)

        # (L=1, n_query, total_instances)
        with torch.no_grad():
            asso_matrix = model(all_instances, query_instances)
            # if model.transformer.return_embedding:
            # query_frame.embeddings = embed TODO add embedding to Instance Object
        # if query_frame == 1:
        #     print(asso_output)
        asso_output = asso_matrix[-1].matrix.split(
            instances_per_frame, dim=1
        )  # (window_size, n_query, N_i)
        asso_output = model_utils.softmax_asso(
            asso_output
        )  # (window_size, n_query, N_i)
        asso_output = torch.cat(asso_output, dim=1).cpu()  # (n_query, total_instances)

        asso_output_df = pd.DataFrame(
            asso_output.clone().numpy(),
            columns=[f"Instance {i}" for i in range(asso_output.shape[-1])],
        )

        asso_output_df.index.name = "Instances"
        asso_output_df.columns.name = "Instances"

        query_frame.add_traj_score("asso_output", asso_output_df)
        query_frame.asso_output = asso_matrix

        try:
            n_query = (
                query_frame.num_detected
            )  # Number of instances in the current/query frame.
        except Exception as e:
            print(len(frames), query_frame, frames[-1])
            raise (e)

        n_nonquery = (
            total_instances - n_query
        )  # Number of instances in the window not including the current/query frame.

        if self.verbose:
            print(f"n_nonquery: {n_nonquery}")
            print(f"n_query: {n_query}")
        try:
            instance_ids = torch.cat(
                [
                    x.get_pred_track_ids()
                    for batch_idx, x in enumerate(frames)
                    if batch_idx != query_ind
                ],
                dim=0,
            ).view(
                n_nonquery
            )  # (n_nonquery,)
        except Exception as e:
            print(
                [
                    [instance.pred_track_id.device for instance in frame.instances]
                    for frame in frames
                ]
            )
            raise (e)

        query_inds = [
            x
            for x in range(
                sum(instances_per_frame[:query_ind]),
                sum(instances_per_frame[: query_ind + 1]),
            )
        ]
        nonquery_inds = [i for i in range(total_instances) if i not in query_inds]

        # instead should we do model(nonquery_instances, query_instances)?
        asso_nonquery = asso_output[:, nonquery_inds]  # (n_query, n_nonquery)

        asso_nonquery_df = pd.DataFrame(
            asso_nonquery.clone().numpy(), columns=nonquery_inds
        )

        asso_nonquery_df.index.name = "Current Frame Instances"
        asso_nonquery_df.columns.name = "Nonquery Instances"

        query_frame.add_traj_score("asso_nonquery", asso_nonquery_df)

        pred_boxes = model_utils.get_boxes(all_instances)
        query_boxes = pred_boxes[query_inds]  # n_k x 4
        nonquery_boxes = pred_boxes[nonquery_inds]  # n_nonquery x 4

        unique_ids = torch.unique(instance_ids)  # (n_nonquery,)

        if self.verbose:
            print(f"Instance IDs: {instance_ids}")
            print(f"unique ids: {unique_ids}")

        id_inds = (
            unique_ids[None, :] == instance_ids[:, None]
        ).float()  # (n_nonquery, n_traj)

        ################################################################################

        # reweighting hyper-parameters for association -> they use 0.9

        traj_score = post_processing.weight_decay_time(
            asso_nonquery, self.decay_time, reid_features, window_size, query_ind
        )

        if self.decay_time is not None and self.decay_time > 0:
            decay_time_traj_score = pd.DataFrame(
                traj_score.clone().numpy(), columns=nonquery_inds
            )

            decay_time_traj_score.index.name = "Query Instances"
            decay_time_traj_score.columns.name = "Nonquery Instances"

            query_frame.add_traj_score("decay_time", decay_time_traj_score)
        ################################################################################

        # (n_query x n_nonquery) x (n_nonquery x n_traj) --> n_query x n_traj
        traj_score = torch.mm(traj_score, id_inds.cpu())  # (n_query, n_traj)

        traj_score_df = pd.DataFrame(
            traj_score.clone().numpy(), columns=unique_ids.cpu().numpy()
        )

        traj_score_df.index.name = "Current Frame Instances"
        traj_score_df.columns.name = "Unique IDs"

        query_frame.add_traj_score("traj_score", traj_score_df)
        ################################################################################

        # with iou -> combining with location in tracker, they set to True
        # todo -> should also work without pos_embed

        if id_inds.numel() > 0:
            # this throws error, think we need to slice?
            # last_inds = (id_inds * torch.arange(
            #    n_nonquery, device=id_inds.device)[:, None]).max(dim=0)[1] # n_traj

            last_inds = (
                id_inds * torch.arange(n_nonquery, device=id_inds.device)[:, None]
            ).max(dim=0)[
                1
            ]  # M

            last_boxes = nonquery_boxes[last_inds]  # n_traj x 4
            last_ious = post_processing._pairwise_iou(
                Boxes(query_boxes), Boxes(last_boxes)
            )  # n_k x M
        else:
            last_ious = traj_score.new_zeros(traj_score.shape)

        traj_score = post_processing.weight_iou(traj_score, self.iou, last_ious.cpu())

        if self.iou is not None and self.iou != "":
            iou_traj_score = pd.DataFrame(
                traj_score.clone().numpy(), columns=unique_ids.cpu().numpy()
            )

            iou_traj_score.index.name = "Current Frame Instances"
            iou_traj_score.columns.name = "Unique IDs"

            query_frame.add_traj_score("weight_iou", iou_traj_score)
        ################################################################################

        # threshold for continuing a tracking or starting a new track -> they use 1.0
        # todo -> should also work without pos_embed
        traj_score = post_processing.filter_max_center_dist(
            traj_score, self.max_center_dist, query_boxes, nonquery_boxes, id_inds
        )

        if self.max_center_dist is not None and self.max_center_dist > 0:
            max_center_dist_traj_score = pd.DataFrame(
                traj_score.clone().numpy(), columns=unique_ids.cpu().numpy()
            )

            max_center_dist_traj_score.index.name = "Current Frame Instances"
            max_center_dist_traj_score.columns.name = "Unique IDs"

            query_frame.add_traj_score("max_center_dist", max_center_dist_traj_score)

        ################################################################################
        scaled_traj_score = torch.softmax(traj_score, dim=1)
        scaled_traj_score_df = pd.DataFrame(
            scaled_traj_score.numpy(), columns=unique_ids.cpu().numpy()
        )
        scaled_traj_score_df.index.name = "Current Frame Instances"
        scaled_traj_score_df.columns.name = "Unique IDs"

        query_frame.add_traj_score("scaled", scaled_traj_score_df)
        ################################################################################

        match_i, match_j = linear_sum_assignment((-traj_score))

        track_ids = instance_ids.new_full((n_query,), -1)
        for i, j in zip(match_i, match_j):
            # The overlap threshold is multiplied by the number of times the unique track j is matched to an
            # instance out of all instances in the window excluding the current frame.
            #
            # So if this is correct, the threshold is higher for matching an instance from the current frame
            # to an existing track if that track has already been matched several times.
            # So if an existing track in the window has been matched a lot, it gets harder to match to that track.
            thresh = (
                overlap_thresh * id_inds[:, j].sum() if mult_thresh else overlap_thresh
            )
            if n_traj >= self.max_tracks or traj_score[i, j] > thresh:
                if self.verbose:
                    print(
                        f"Assigning instance {i} to track {j} with id {unique_ids[j]}"
                    )
                track_ids[i] = unique_ids[j]
                query_frame.instances[i].track_score = scaled_traj_score[i, j].item()
        if self.verbose:
            print(f"track_ids: {track_ids}")
        for i in range(n_query):
            if track_ids[i] < 0:
                if self.verbose:
                    print(f"Creating new track {n_traj}")
                track_ids[i] = n_traj
                n_traj += 1

        query_frame.matches = (match_i, match_j)

        for instance, track_id in zip(query_frame.instances, track_ids):
            instance.pred_track_id = track_id

        final_traj_score = pd.DataFrame(
            traj_score.clone().numpy(), columns=unique_ids.cpu().numpy()
        )
        final_traj_score.index.name = "Current Frame Instances"
        final_traj_score.columns.name = "Unique IDs"

        query_frame.add_traj_score("final", final_traj_score)
        return query_frame<|MERGE_RESOLUTION|>--- conflicted
+++ resolved
@@ -128,12 +128,7 @@
 
         Args:
             model: the pretrained GlobalTrackingTransformer to be used for inference
-<<<<<<< HEAD
-            frame: A list of Frames (See `biogtr.io.data_structures.Frame` for more info).
-=======
-            frames: A list of Frames (See `biogtr.io.data_structures.Frame` for more info).
->>>>>>> 98106b79
-
+            frames: A list of Frames (See `biogtr.io.Frame` for more info).
 
         Returns:
             Frames: A list of Frames populated with pred_track_ids and asso_matrices
