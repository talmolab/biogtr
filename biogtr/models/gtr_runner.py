"""Module containing training, validation and inference logic."""

import torch
import gc
from biogtr.inference import Tracker
from biogtr.inference import metrics
from biogtr.models import GlobalTrackingTransformer
from biogtr.training.losses import AssoLoss
from biogtr.models.model_utils import init_optimizer, init_scheduler
from pytorch_lightning import LightningModule
from biogtr.io.frame import Frame
from biogtr.io.instance import Instance


class GTRRunner(LightningModule):
    """A lightning wrapper around GTR model.

    Used for training, validation and inference.
    """

    DEFAULT_METRICS = {
        "train": [],
        "val": ["num_switches"],
        "test": ["num_switches"],
    }
    DEFAULT_TRACKING = {
        "train": False,
        "val": True,
        "test": True,
    }

    def __init__(
        self,
        model_cfg: dict = None,
        tracker_cfg: dict = None,
        loss_cfg: dict = None,
        optimizer_cfg: dict = None,
        scheduler_cfg: dict = None,
        metrics: dict[str, list[str]] = None,
        persistent_tracking: dict[str, bool] = None,
    ):
        """Initialize a lightning module for GTR.

        Args:
            model_cfg: hyperparameters for GlobalTrackingTransformer
            tracker_cfg: The parameters used for the tracker post-processing
            loss_cfg: hyperparameters for AssoLoss
            optimizer_cfg: hyper parameters used for optimizer.
                       Only used to overwrite `configure_optimizer`
            scheduler_cfg: hyperparameters for lr_scheduler used to overwrite `configure_optimizer
            metrics: a dict containing the metrics to be computed during train, val, and test.
            persistent_tracking: a dict containing whether to use persistent tracking during train, val and test inference.
        """
        super().__init__()
        self.save_hyperparameters()

        model_cfg = model_cfg if model_cfg else {}
        loss_cfg = loss_cfg if loss_cfg else {}
        tracker_cfg = tracker_cfg if tracker_cfg else {}

        _ = model_cfg.pop("ckpt_path", None)
        self.model = GlobalTrackingTransformer(**model_cfg)
        self.loss = AssoLoss(**loss_cfg)
        self.tracker = Tracker(**tracker_cfg)

        self.optimizer_cfg = optimizer_cfg
        self.scheduler_cfg = scheduler_cfg

        self.metrics = metrics if metrics is not None else self.DEFAULT_METRICS
        self.persistent_tracking = (
            persistent_tracking
            if persistent_tracking is not None
            else self.DEFAULT_TRACKING
        )

    def forward(
<<<<<<< HEAD
        self,
        ref_instances: list["biogtr.io.Instance"],
        query_instances: list["biogtr.io.Instance"] = None,
=======
        self, ref_instances: list[Instance], query_instances: list[Instance] = None
>>>>>>> f8a33df7
    ) -> torch.Tensor:
        """Execute forward pass of the lightning module.

        Args:
            ref_instances: a list of `Instance` objects containing crops and other data needed for transformer model
            query_instances: a list of `Instance` objects used as queries in the decoder. Mostly used for inference.

        Returns:
            An association matrix between objects
        """
        asso_preds = self.model(ref_instances, query_instances)
        return asso_preds

    def training_step(
<<<<<<< HEAD
        self, train_batch: list[list["biogtr.io.Frame"]], batch_idx: int
=======
        self, train_batch: list[list[Frame]], batch_idx: int
>>>>>>> f8a33df7
    ) -> dict[str, float]:
        """Execute single training step for model.

        Args:
            train_batch: A single batch from the dataset which is a list of `Frame` objects
                        with length `clip_length` containing Instances and other metadata.
            batch_idx: the batch number used by lightning

        Returns:
            A dict containing the train loss plus any other metrics specified
        """
        result = self._shared_eval_step(train_batch[0], mode="train")
        self.log_metrics(result, len(train_batch[0]), "train")

        return result

    def validation_step(
<<<<<<< HEAD
        self, val_batch: list[list["biogtr.io.Frame"]], batch_idx: int
=======
        self, val_batch: list[list[Frame]], batch_idx: int
>>>>>>> f8a33df7
    ) -> dict[str, float]:
        """Execute single val step for model.

        Args:
            val_batch: A single batch from the dataset which is a list of `Frame` objects
                        with length `clip_length` containing Instances and other metadata.
            batch_idx: the batch number used by lightning

        Returns:
            A dict containing the val loss plus any other metrics specified
        """
        result = self._shared_eval_step(val_batch[0], mode="val")
        self.log_metrics(result, len(val_batch[0]), "val")

        return result

    def test_step(
<<<<<<< HEAD
        self, test_batch: list[list["biogtr.io.Frame"]], batch_idx: int
=======
        self, test_batch: list[list[Frame]], batch_idx: int
>>>>>>> f8a33df7
    ) -> dict[str, float]:
        """Execute single test step for model.

        Args:
            test_batch: A single batch from the dataset which is a list of `Frame` objects
                        with length `clip_length` containing Instances and other metadata.
            batch_idx: the batch number used by lightning

        Returns:
            A dict containing the val loss plus any other metrics specified
        """
        result = self._shared_eval_step(test_batch[0], mode="test")
        self.log_metrics(result, len(test_batch[0]), "test")

        return result

<<<<<<< HEAD
    def predict_step(
        self, batch: list[list["biogtr.io.Frame"]], batch_idx: int
    ) -> list["biogtr.io.Frame"]:
=======
    def predict_step(self, batch: list[list[Frame]], batch_idx: int) -> list[Frame]:
>>>>>>> f8a33df7
        """Run inference for model.

        Computes association + assignment.

        Args:
            batch: A single batch from the dataset which is a list of `Frame` objects
                    with length `clip_length` containing Instances and other metadata.
            batch_idx: the batch number used by lightning

        Returns:
            A list of dicts where each dict is a frame containing the predicted track ids
        """
        self.tracker.persistent_tracking = True
        frames_pred = self.tracker(self.model, batch[0])
        return frames_pred

<<<<<<< HEAD
    def _shared_eval_step(
        self, frames: list["biogtr.io.Frame"], mode: str
    ) -> dict[str, float]:
        """Run evaluation used by train, test, and val steps.

        Args:
            frames: A list of dicts where each dict is a frame containing gt data
=======
    def _shared_eval_step(self, frames: list[Frame], mode: str) -> dict[str, float]:
        """Run evaluation used by train, test, and val steps.

        Args:
            frames: A list of `Frame` objects with length `clip_length` containing Instances and other metadata.
>>>>>>> f8a33df7
            mode: which metrics to compute and whether to use persistent tracking or not

        Returns:
            a dict containing the loss and any other metrics specified by `eval_metrics`
        """
        try:
<<<<<<< HEAD
            frames = [frame for frame in frames if frame.has_instances()]
            if len(frames) == 0:
                return None

            instances = [instance for frame in frames for instance in frame.instances]

=======
            instances = [instance for frame in frames for instance in frame.instances]

            if len(instances) == 0:
                return None

>>>>>>> f8a33df7
            eval_metrics = self.metrics[mode]
            persistent_tracking = self.persistent_tracking[mode]

            logits = self(instances)
            logits = [asso.matrix for asso in logits]
            loss = self.loss(logits, frames)

            return_metrics = {"loss": loss}
            if eval_metrics is not None and len(eval_metrics) > 0:
                self.tracker.persistent_tracking = persistent_tracking

                frames_pred = self.tracker(self.model, frames)

                frames_mm = metrics.to_track_eval(frames_pred)
                clearmot = metrics.get_pymotmetrics(frames_mm, eval_metrics)

                return_metrics.update(clearmot.to_dict())
            return_metrics["batch_size"] = len(frames)
        except Exception as e:
            print(f"Failed on frame {frames[0].frame_id} of video {frames[0].video_id}")
            raise (e)

        return return_metrics

    def configure_optimizers(self) -> dict:
        """Get optimizers and schedulers for training.

        Is overridden by config but defaults to Adam + ReduceLROnPlateau.

        Returns:
            an optimizer config dict containing the optimizer, scheduler, and scheduler params
        """
        # todo: init from config
        if self.optimizer_cfg is None:
            optimizer = torch.optim.Adam(self.parameters(), lr=1e-4, betas=(0.9, 0.999))
        else:
            optimizer = init_optimizer(self.parameters(), self.optimizer_cfg)

        if self.scheduler_cfg is None:
            scheduler = torch.optim.lr_scheduler.ReduceLROnPlateau(
                optimizer, "min", 0.5, 10
            )
        else:
            scheduler = init_scheduler(optimizer, self.scheduler_cfg)

        return {
            "optimizer": optimizer,
            "lr_scheduler": {
                "scheduler": scheduler,
                "monitor": "val_loss",
                "interval": "epoch",
                "frequency": 10,
            },
        }

    def log_metrics(self, result: dict, batch_size: int, mode: str) -> None:
        """Log metrics computed during evaluation.

        Args:
            result: A dict containing metrics to be logged.
            batch_size: the size of the batch used to compute the metrics
            mode: One of {'train', 'test' or 'val'}. Used as prefix while logging.
        """
        if result:
            batch_size = result.pop("batch_size")
            for metric, val in result.items():
                if isinstance(val, torch.Tensor):
                    val = val.item()
                self.log(f"{mode}_{metric}", val, batch_size=batch_size)

    def on_validation_epoch_end(self):
        """Execute hook for validation end.

        Currently, we simply clear the gpu cache and do garbage collection.
        """
        gc.collect()
        torch.cuda.empty_cache()<|MERGE_RESOLUTION|>--- conflicted
+++ resolved
@@ -74,13 +74,9 @@
         )
 
     def forward(
-<<<<<<< HEAD
         self,
         ref_instances: list["biogtr.io.Instance"],
         query_instances: list["biogtr.io.Instance"] = None,
-=======
-        self, ref_instances: list[Instance], query_instances: list[Instance] = None
->>>>>>> f8a33df7
     ) -> torch.Tensor:
         """Execute forward pass of the lightning module.
 
@@ -95,11 +91,7 @@
         return asso_preds
 
     def training_step(
-<<<<<<< HEAD
         self, train_batch: list[list["biogtr.io.Frame"]], batch_idx: int
-=======
-        self, train_batch: list[list[Frame]], batch_idx: int
->>>>>>> f8a33df7
     ) -> dict[str, float]:
         """Execute single training step for model.
 
@@ -117,11 +109,7 @@
         return result
 
     def validation_step(
-<<<<<<< HEAD
         self, val_batch: list[list["biogtr.io.Frame"]], batch_idx: int
-=======
-        self, val_batch: list[list[Frame]], batch_idx: int
->>>>>>> f8a33df7
     ) -> dict[str, float]:
         """Execute single val step for model.
 
@@ -139,11 +127,7 @@
         return result
 
     def test_step(
-<<<<<<< HEAD
         self, test_batch: list[list["biogtr.io.Frame"]], batch_idx: int
-=======
-        self, test_batch: list[list[Frame]], batch_idx: int
->>>>>>> f8a33df7
     ) -> dict[str, float]:
         """Execute single test step for model.
 
@@ -160,13 +144,9 @@
 
         return result
 
-<<<<<<< HEAD
     def predict_step(
         self, batch: list[list["biogtr.io.Frame"]], batch_idx: int
     ) -> list["biogtr.io.Frame"]:
-=======
-    def predict_step(self, batch: list[list[Frame]], batch_idx: int) -> list[Frame]:
->>>>>>> f8a33df7
         """Run inference for model.
 
         Computes association + assignment.
@@ -183,7 +163,6 @@
         frames_pred = self.tracker(self.model, batch[0])
         return frames_pred
 
-<<<<<<< HEAD
     def _shared_eval_step(
         self, frames: list["biogtr.io.Frame"], mode: str
     ) -> dict[str, float]:
@@ -191,33 +170,17 @@
 
         Args:
             frames: A list of dicts where each dict is a frame containing gt data
-=======
-    def _shared_eval_step(self, frames: list[Frame], mode: str) -> dict[str, float]:
-        """Run evaluation used by train, test, and val steps.
-
-        Args:
-            frames: A list of `Frame` objects with length `clip_length` containing Instances and other metadata.
->>>>>>> f8a33df7
             mode: which metrics to compute and whether to use persistent tracking or not
 
         Returns:
             a dict containing the loss and any other metrics specified by `eval_metrics`
         """
         try:
-<<<<<<< HEAD
-            frames = [frame for frame in frames if frame.has_instances()]
-            if len(frames) == 0:
-                return None
-
-            instances = [instance for frame in frames for instance in frame.instances]
-
-=======
             instances = [instance for frame in frames for instance in frame.instances]
 
             if len(instances) == 0:
                 return None
 
->>>>>>> f8a33df7
             eval_metrics = self.metrics[mode]
             persistent_tracking = self.persistent_tracking[mode]
 
