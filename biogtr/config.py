# to implement - config class that handles getters/setters
"""Data structures for handling config parsing."""
import hydra
import sys
import ast
import torch
import pytorch_lightning as pl
from biogtr.models.model_utils import init_optimizer, init_scheduler
from biogtr.models.gtr_runner import GTRRunner
from biogtr.models.global_tracking_transformer import GlobalTrackingTransformer
from biogtr.training.losses import AssoLoss
from biogtr.datasets.sleap_dataset import SleapDataset
from biogtr.datasets.microscopy_dataset import MicroscopyDataset
from omegaconf import DictConfig, OmegaConf
from typing import Union, Iterable
from pprint import pprint


class Config:
    """Class handling loading components based on config params."""

    def __init__(self, cfg: DictConfig):
        """Initialize the class with config from hydra/omega conf.

        First uses `base_param` file then overwrites with specific `params_config`.

        Args:
            cfg: The `DictConfig` containing all the hyperparameters needed for training/evaluation
        """
        base_cfg = cfg
        print(f"Base Config: {cfg}")

        if "params_config" in cfg:
            # merge configs
            params_config = OmegaConf.load(cfg.params_config)
            pprint(f"Overwriting base config with {params_config}")
            self.cfg = OmegaConf.merge(base_cfg, params_config)
        else:
            # just use base config
            self.cfg = base_cfg

    def __repr__(self):
        """Object representation of config class."""
        return f"Config({self.cfg})"

    def __str__(self):
        """String representation of config class."""
        return f"Config({self.cfg})"

    def set_hparams(self, hparams: dict) -> bool:
        """Setter function for overwriting specific hparams.

        Useful for changing 1 or 2 hyperparameters such as dataset.

        Args:
            hparams: A dict containing the hyperparameter to be overwritten and the value to be changed t

        Returns:
            `True` if config is successfully updated, `False` otherwise
        """
        if hparams == {} or hparams is None:
            print("Nothing to update!")
            return False
        for hparam, val in hparams.items():
            try:
                OmegaConf.update(self.cfg, hparam, val)
            except Exception as e:
                print(f"Failed to update {hparam} to {val} due to {e}")
                return False
        return True

    def get_model(self) -> GlobalTrackingTransformer:
        """Getter for gtr model.

        Returns:
            A global tracking transformer with parameters indicated by cfg
        """
        model_params = self.cfg.model
        return GlobalTrackingTransformer(**model_params)

    def get_tracker_cfg(self) -> dict:
        """Getter for tracker config params.

        Returns:
            A dict containing the init params for `Tracker`.
        """
        tracker_params = self.cfg.tracker
        tracker_cfg = {}
        for key, val in tracker_params.items():
            tracker_cfg[key] = val
        return tracker_cfg

    def get_gtr_runner(self):
        """Get lightning module for training, validation, and inference."""
        model_params = self.cfg.model
        tracker_params = self.cfg.tracker
        optimizer_params = self.cfg.optimizer
        scheduler_params = self.cfg.scheduler
        loss_params = self.cfg.loss
        gtr_runner_params = self.cfg.runner
        return GTRRunner(
            model_params,
            tracker_params,
            loss_params,
            optimizer_params,
            scheduler_params,
            **gtr_runner_params,
        )

    def get_dataset(self, mode: str) -> Union[SleapDataset, MicroscopyDataset]:
        """Getter for datasets.

        Args:
            mode: [None, "train", "test", "val"]. Indicates whether to use train, val, or test params for dataset
        Returns:
            Either a `SleapDataset` or `MicroscopyDataset` with params indicated by cfg
        """
        if mode.lower() == "train":
            dataset_params = self.cfg.dataset.train_dataset
        elif mode.lower() == "val":
            dataset_params = self.cfg.dataset.val_dataset
        elif mode.lower() == "test":
            dataset_params = self.cfg.dataset.test_dataset
        else:
            raise ValueError(
                "`mode` must be one of ['train', 'val','test'], not '{mode}'"
            )
        if "slp_files" in dataset_params:
            return SleapDataset(**dataset_params)
        elif "tracks" in dataset_params or "source" in dataset_params:
            return MicroscopyDataset(**dataset_params)
        else:
            raise ValueError(
                "Could not resolve dataset type from Config! Please include either `slp_files` or `tracks`/`source`"
            )

    def get_dataloader(
        self, dataset: Union[SleapDataset, MicroscopyDataset], mode: str
    ) -> torch.utils.data.DataLoader:
        """Getter for dataloader.

        Args:
            dataset: the Sleap or Microscopy Dataset used to initialize the dataloader
            mode: either ["train", "val", or "test"] indicates which dataset config to use
        Returns:
            A torch dataloader for `dataset` with parameters configured as specified
        """
        if mode.lower() == "train":
            dataloader_params = self.cfg.dataloader.train_dataloader
        elif mode.lower() == "val":
            dataloader_params = self.cfg.dataloader.val_dataloader
        elif mode.lower() == "test":
            dataloader_params = self.cfg.dataloader.test_dataloader
        else:
            raise ValueError(
                "`mode` must be one of ['train', 'val','test'], not '{mode}'"
            )
        if dataloader_params.num_workers > 0:
            # prevent too many open files error
            pin_memory = True
            torch.multiprocessing.set_sharing_strategy("file_system")
        else:
            pin_memory = False
        if dataloader_params.shuffle:
            generator = (
                torch.Generator(device="cuda") if torch.cuda.is_available() else None
            )
        else:
            generator = None
        return torch.utils.data.DataLoader(
            dataset=dataset,
            batch_size=1,
            pin_memory=pin_memory,
            generator=generator,
            collate_fn=dataset.no_batching_fn,
            **dataloader_params,
        )

    def get_optimizer(self, params: Iterable) -> torch.optim.Optimizer:
        """Getter for optimizer.

        Args:
            params: iterable of model parameters to optimize or dicts defining parameter groups
        Returns:
            A torch Optimizer with specified params
        """
        optimizer_params = self.cfg.optimizer
        return init_optimizer(params, optimizer_params)

    def get_scheduler(
        self, optimizer: torch.optim.Optimizer
    ) -> torch.optim.lr_scheduler.LRScheduler:
        """Getter for lr scheduler.

        Args:
            optimizer: The optimizer to wrap the scheduler around
        Returns:
            A torch learning rate scheduler with specified params
        """
        lr_scheduler_params = self.cfg.scheduler
        return init_scheduler(optimizer, lr_scheduler_params)

    def get_loss(self) -> AssoLoss:
        """Getter for loss functions.

        Returns:
            An AssoLoss with specified params
        """
        loss_params = self.cfg.loss
        return AssoLoss(**loss_params)

    def get_logger(self) -> pl.loggers.WandbLogger:
        """Getter for lightning logging callback.

        Returns:
            A lightning Logger with specified params
        """
        logger_params = self.cfg.logging
        return pl.loggers.WandbLogger(config=self.cfg, **logger_params)

    def get_early_stopping(self) -> pl.callbacks.EarlyStopping:
        """Getter for lightning early stopping callback.

        Returns:
            A lightning early stopping callback with specified params
        """
        early_stopping_params = self.cfg.early_stopping
        return pl.callbacks.EarlyStopping(**early_stopping_params)

    def get_checkpointing(self) -> pl.callbacks.ModelCheckpoint:
        """Getter for lightning checkpointing callback.

        Returns:
            A lightning checkpointing callback with specified params
        """
        # convert to dict to enable extracting/removing params
        checkpoint_params = OmegaConf.to_container(self.cfg.checkpointing, resolve=True)
        logging_params = self.cfg.logging
        if "dirpath" not in checkpoint_params or checkpoint_params["dirpath"] is None:
            dirpath = f"./models/{logging_params.group}/{logging_params.name}"

        else:
            dirpath = checkpoint_params["dirpath"]
        _ = checkpoint_params.pop("dirpath")
        checkpointers = []
        monitor = checkpoint_params.pop("monitor")
        for metric in monitor:
            checkpointer = pl.callbacks.ModelCheckpoint(
                monitor=metric, dirpath=dirpath, **checkpoint_params
            )
            checkpointer.CHECKPOINT_NAME_LAST = f"{{epoch}}-best-{{{metric}}}"
            checkpointers.append(checkpointer)
        return checkpointers

    def get_trainer(
        self,
        callbacks: list[pl.callbacks.Callback],
        logger: pl.loggers.WandbLogger,
        accelerator: str,
        devices: int,
    ) -> pl.Trainer:
        """Getter for the lightning trainer.

        Args:
            callbacks: a list of lightning callbacks preconfigured to be used for training
            logger: the Wandb logger used for logging during training
            accelerator: either "gpu" or "cpu" specifies which device to use
            devices: The number of gpus to be used. 0 means cpu
        Returns:
            A lightning Trainer with specified params
        """
        trainer_params = self.cfg.trainer
        return pl.Trainer(
            callbacks=callbacks,
            logger=logger,
            accelerator=accelerator,
            devices=devices,
            **trainer_params,
        )

    def get_ckpt_path(self):
        """Get model ckpt path for loading."""
<<<<<<< HEAD
        # for eval
        if "ckpt_path" in self.cfg:
            return self.cfg.ckpt_path
        # for training
        else:
            return self.cfg.model.ckpt_path
=======
        return self.cfg.model.ckpt_path
>>>>>>> a1fe2b9b
<|MERGE_RESOLUTION|>--- conflicted
+++ resolved
@@ -280,13 +280,9 @@
 
     def get_ckpt_path(self):
         """Get model ckpt path for loading."""
-<<<<<<< HEAD
         # for eval
         if "ckpt_path" in self.cfg:
             return self.cfg.ckpt_path
         # for training
         else:
-            return self.cfg.model.ckpt_path
-=======
-        return self.cfg.model.ckpt_path
->>>>>>> a1fe2b9b
+            return self.cfg.model.ckpt_path