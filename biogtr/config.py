# to implement - config class that handles getters/setters
"""Data structures for handling config parsing."""

from biogtr.datasets.microscopy_dataset import MicroscopyDataset
from biogtr.datasets.sleap_dataset import SleapDataset
from biogtr.models import model_utils
from biogtr.datasets.cell_tracking_dataset import CellTrackingDataset
from biogtr.models.global_tracking_transformer import GlobalTrackingTransformer
from biogtr.models.gtr_runner import GTRRunner
from biogtr.training.losses import AssoLoss
from omegaconf import DictConfig, OmegaConf
from pprint import pprint
from typing import Union, Iterable
from pathlib import Path
import pytorch_lightning as pl
import torch


class Config:
    """Class handling loading components based on config params."""

    def __init__(self, cfg: DictConfig):
        """Initialize the class with config from hydra/omega conf.

        First uses `base_param` file then overwrites with specific `params_config`.

        Args:
            cfg: The `DictConfig` containing all the hyperparameters needed for
                training/evaluation
        """
        base_cfg = cfg
        print(f"Base Config: {cfg}")

        if "params_config" in cfg:
            # merge configs
            params_config = OmegaConf.load(cfg.params_config)
            pprint(f"Overwriting base config with {params_config}")
            self.cfg = OmegaConf.merge(base_cfg, params_config)
        else:
            # just use base config
            self.cfg = base_cfg

    def __repr__(self):
        """Object representation of config class."""
        return f"Config({self.cfg})"

    def __str__(self):
        """Return a string representation of config class."""
        return f"Config({self.cfg})"

    def set_hparams(self, hparams: dict) -> bool:
        """Setter function for overwriting specific hparams.

        Useful for changing 1 or 2 hyperparameters such as dataset.

        Args:
            hparams: A dict containing the hyperparameter to be overwritten and
                the value to be changed

        Returns:
            `True` if config is successfully updated, `False` otherwise
        """
        if hparams == {} or hparams is None:
            print("Nothing to update!")
            return False
        for hparam, val in hparams.items():
            try:
                OmegaConf.update(self.cfg, hparam, val)
            except Exception as e:
                print(f"Failed to update {hparam} to {val} due to {e}")
                return False
        return True

    def get_model(self) -> GlobalTrackingTransformer:
        """Getter for gtr model.

        Returns:
            A global tracking transformer with parameters indicated by cfg
        """
        model_params = self.cfg.model
        return GlobalTrackingTransformer(**model_params)

    def get_tracker_cfg(self) -> dict:
        """Getter for tracker config params.

        Returns:
            A dict containing the init params for `Tracker`.
        """
        tracker_params = self.cfg.tracker
        tracker_cfg = {}
        for key, val in tracker_params.items():
            tracker_cfg[key] = val
        return tracker_cfg

    def get_gtr_runner(self):
        """Get lightning module for training, validation, and inference."""
        tracker_params = self.cfg.tracker
        optimizer_params = self.cfg.optimizer
        scheduler_params = self.cfg.scheduler
        loss_params = self.cfg.loss
        gtr_runner_params = self.cfg.runner

        if self.cfg.model.ckpt_path is not None and self.cfg.model.ckpt_path != "":
            model = GTRRunner.load_from_checkpoint(
                self.cfg.model.ckpt_path,
                tracker_cfg=tracker_params,
                train_metrics=self.cfg.runner.metrics.train,
                val_metrics=self.cfg.runner.metrics.val,
                test_metrics=self.cfg.runner.metrics.test,
            )

        else:
            model_params = self.cfg.model
            model = GTRRunner(
                model_params,
                tracker_params,
                loss_params,
                optimizer_params,
                scheduler_params,
                **gtr_runner_params,
            )

        return model

    def get_dataset(
        self, mode: str
    ) -> Union[SleapDataset, MicroscopyDataset, CellTrackingDataset]:
        """Getter for datasets.

        Args:
            mode: [None, "train", "test", "val"]. Indicates whether to use
                train, val, or test params for dataset

        Returns:
            Either a `SleapDataset` or `MicroscopyDataset` with params indicated by cfg
        """
        if mode.lower() == "train":
            dataset_params = self.cfg.dataset.train_dataset
        elif mode.lower() == "val":
            dataset_params = self.cfg.dataset.val_dataset
        elif mode.lower() == "test":
            dataset_params = self.cfg.dataset.test_dataset
        else:
            raise ValueError(
                "`mode` must be one of ['train', 'val','test'], not '{mode}'"
            )

        # todo: handle this better
        if "slp_files" in dataset_params:
            return SleapDataset(**dataset_params)
        elif "tracks" in dataset_params or "source" in dataset_params:
            return MicroscopyDataset(**dataset_params)
        elif "raw_images" in dataset_params:
            return CellTrackingDataset(**dataset_params)
        else:
            raise ValueError(
                "Could not resolve dataset type from Config! Please include \
                either `slp_files` or `tracks`/`source`"
            )

    def get_dataloader(
        self,
        dataset: Union[SleapDataset, MicroscopyDataset, CellTrackingDataset],
        mode: str,
    ) -> torch.utils.data.DataLoader:
        """Getter for dataloader.

        Args:
            dataset: the Sleap or Microscopy Dataset used to initialize the dataloader
            mode: either ["train", "val", or "test"] indicates which dataset
                config to use

        Returns:
            A torch dataloader for `dataset` with parameters configured as specified
        """
        if mode.lower() == "train":
            dataloader_params = self.cfg.dataloader.train_dataloader
        elif mode.lower() == "val":
            dataloader_params = self.cfg.dataloader.val_dataloader
        elif mode.lower() == "test":
            dataloader_params = self.cfg.dataloader.test_dataloader
        else:
            raise ValueError(
                "`mode` must be one of ['train', 'val','test'], not '{mode}'"
            )
        if dataloader_params.num_workers > 0:
            # prevent too many open files error
            pin_memory = True
            torch.multiprocessing.set_sharing_strategy("file_system")
        else:
            pin_memory = False

<<<<<<< HEAD
=======
        device = model_utils.get_device()

        generator = None

        # generator fails on mps device, relevant issue:
        # https://github.com/pytorch/pytorch/issues/77764
        if dataloader_params.shuffle and device != "mps":
            generator = torch.Generator(device=device)

>>>>>>> b69f4dd1
        return torch.utils.data.DataLoader(
            dataset=dataset,
            batch_size=1,
            pin_memory=pin_memory,
            collate_fn=dataset.no_batching_fn,
            **dataloader_params,
        )

    def get_optimizer(self, params: Iterable) -> torch.optim.Optimizer:
        """Getter for optimizer.

        Args:
            params: iterable of model parameters to optimize or dicts defining
                parameter groups

        Returns:
            A torch Optimizer with specified params
        """
        optimizer_params = self.cfg.optimizer
        return model_utils.init_optimizer(params, optimizer_params)

    def get_scheduler(
        self, optimizer: torch.optim.Optimizer
    ) -> torch.optim.lr_scheduler.LRScheduler:
        """Getter for lr scheduler.

        Args:
            optimizer: The optimizer to wrap the scheduler around

        Returns:
            A torch learning rate scheduler with specified params
        """
        lr_scheduler_params = self.cfg.scheduler
        return model_utils.init_scheduler(optimizer, lr_scheduler_params)

    def get_loss(self) -> AssoLoss:
        """Getter for loss functions.

        Returns:
            An AssoLoss with specified params
        """
        loss_params = self.cfg.loss
        return AssoLoss(**loss_params)

    def get_logger(self):
        """Getter for logging callback.

        Returns:
            A Logger with specified params
        """
<<<<<<< HEAD
        logger_params = OmegaConf.to_container(self.cfg.logging, resolve=True)
        return init_logger(
            logger_params, OmegaConf.to_container(self.cfg, resolve=True)
        )
=======
        logger_params = self.cfg.logging
        return model_utils.init_logger(logger_params)
>>>>>>> b69f4dd1

    def get_early_stopping(self) -> pl.callbacks.EarlyStopping:
        """Getter for lightning early stopping callback.

        Returns:
            A lightning early stopping callback with specified params
        """
        early_stopping_params = self.cfg.early_stopping
        return pl.callbacks.EarlyStopping(**early_stopping_params)

    def get_checkpointing(self) -> pl.callbacks.ModelCheckpoint:
        """Getter for lightning checkpointing callback.

        Returns:
            A lightning checkpointing callback with specified params
        """
        # convert to dict to enable extracting/removing params
        checkpoint_params = OmegaConf.to_container(self.cfg.checkpointing, resolve=True)
        logging_params = self.cfg.logging
        if "dirpath" not in checkpoint_params or checkpoint_params["dirpath"] is None:
            if "group" in logging_params:
                dirpath = f"./models/{logging_params.group}/{logging_params.name}"
            else:
                dirpath = f"./models/{logging_params.name}"

        else:
            dirpath = checkpoint_params["dirpath"]

        dirpath = Path(dirpath).resolve()
        if not Path(dirpath).exists():
            try:
                Path(dirpath).mkdir(parents=True, exist_ok=True)
            except OSError as e:
                print(
                    f"Cannot create a new folder. Check the permissions to the given Checkpoint directory. \n {e}"
                )

        _ = checkpoint_params.pop("dirpath")
        checkpointers = []
        monitor = checkpoint_params.pop("monitor")
        for metric in monitor:
            checkpointer = pl.callbacks.ModelCheckpoint(
                monitor=metric,
                dirpath=dirpath,
                filename=f"{{epoch}}-{{{metric}}}",
                **checkpoint_params,
            )
            checkpointer.CHECKPOINT_NAME_LAST = f"{{epoch}}-best-{{{metric}}}"
            checkpointers.append(checkpointer)
        return checkpointers

    def get_trainer(
        self,
        callbacks: list[pl.callbacks.Callback],
        logger: pl.loggers.WandbLogger,
        devices: int = 1,
        accelerator: str = None,
    ) -> pl.Trainer:
        """Getter for the lightning trainer.

        Args:
            callbacks: a list of lightning callbacks preconfigured to be used
                for training
            logger: the Wandb logger used for logging during training
            devices: The number of gpus to be used. 0 means cpu
            accelerator: either "gpu" or "cpu" specifies which device to use

        Returns:
            A lightning Trainer with specified params
        """
        if "accelerator" not in self.cfg.trainer:
            self.set_hparams({"trainer.accelerator": accelerator})
        if "devices" not in self.cfg.trainer:
            self.set_hparams({"trainer.devices": devices})

        trainer_params = self.cfg.trainer
        if "profiler" in trainer_params:
            profiler = pl.profilers.AdvancedProfiler(filename="profile.txt")
            trainer_params.pop("profiler")
        else:
            profiler = None
        return pl.Trainer(
            callbacks=callbacks,
            logger=logger,
            profiler=profiler,
            **trainer_params,
        )<|MERGE_RESOLUTION|>--- conflicted
+++ resolved
@@ -190,18 +190,6 @@
         else:
             pin_memory = False
 
-<<<<<<< HEAD
-=======
-        device = model_utils.get_device()
-
-        generator = None
-
-        # generator fails on mps device, relevant issue:
-        # https://github.com/pytorch/pytorch/issues/77764
-        if dataloader_params.shuffle and device != "mps":
-            generator = torch.Generator(device=device)
-
->>>>>>> b69f4dd1
         return torch.utils.data.DataLoader(
             dataset=dataset,
             batch_size=1,
@@ -252,15 +240,10 @@
         Returns:
             A Logger with specified params
         """
-<<<<<<< HEAD
         logger_params = OmegaConf.to_container(self.cfg.logging, resolve=True)
         return init_logger(
             logger_params, OmegaConf.to_container(self.cfg, resolve=True)
         )
-=======
-        logger_params = self.cfg.logging
-        return model_utils.init_logger(logger_params)
->>>>>>> b69f4dd1
 
     def get_early_stopping(self) -> pl.callbacks.EarlyStopping:
         """Getter for lightning early stopping callback.
